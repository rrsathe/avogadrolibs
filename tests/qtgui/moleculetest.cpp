--- conflicted
+++ resolved
@@ -434,7 +434,6 @@
   EXPECT_EQ(molecule.bondByUniqueId(uid[2]).order(), 3);
 }
 
-<<<<<<< HEAD
 TEST_F(MoleculeTest, atomCount)
 {
   Molecule mol;
@@ -458,7 +457,8 @@
   EXPECT_DOUBLE_EQ(mol.mass(), 18.01528);
   a.setAtomicNumber(9);
   EXPECT_DOUBLE_EQ(mol.mass(), 21.01428);
-=======
+}
+
 TEST_F(MoleculeTest, persistentBond)
 {
   Molecule molecule;
@@ -520,7 +520,6 @@
   molecule.addBond(a1, a4, 3, pbond[2].uniqueIdentifier());
   EXPECT_TRUE(pbond[2].isValid());
   EXPECT_EQ(pbond[2].bond().order(), 3);
->>>>>>> 56ea6559
 }
 
 TEST_F(MoleculeTest, copy)
