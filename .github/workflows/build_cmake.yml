name: CMake Build Matrix
# Many thanks to Cristian Adam for examples
# e.g. https://github.com/cristianadam/HelloWorld/blob/master/.github/workflows/build_cmake.yml
# https://cristianadam.eu/20191222/using-github-actions-with-c-plus-plus-and-cmake/


on: [push, pull_request, workflow_dispatch]

env:
  QT_VERSION: 5.12.12
  # this is different from MACOSX_DEPLOYMENT_TARGET to prevent build problems
  # we set MACOSX_DEPLOYMENT_TARGET later
  MACOS_TARGET: 10.12
  FEATURES: -DUSE_VTK=ON -DBUILD_GPL_PLUGINS=ON -DWITH_COORDGEN=OFF

jobs:
  build:
    name: ${{ matrix.config.name }}
    runs-on: ${{ matrix.config.os }}
    strategy:
      fail-fast: false
      matrix:
        config:
        - {
            name: "Ubuntu 20.04 GCC", artifact: "Ubuntu-2004.tar.gz",
            os: ubuntu-20.04,
            cc: "gcc", cxx: "g++",
            build_type: "Release",
            cmake_flags: "-G Ninja -DENABLE_TESTING=ON -DTEST_QTGL=OFF -DCMAKE_BUILD_TYPE=Release",
            cpack: "",
          }
        - {
            name: "Ubuntu 18.04 AppImage", artifact: "Avogadro2.AppImage",
            os: ubuntu-18.04,
            cc: "gcc", cxx: "g++",
            build_type: "Release",
            cmake_flags: "-G Ninja -DINSTALL_BUNDLE_FILES=ON -DCMAKE_BUILD_TYPE=Release",
            cpack: "",
          }
        - {
            name: "macOS Latest Clang", artifact: "macOS.dmg",
            os: macos-latest,
            cc: "clang", cxx: "clang++",
            build_type: "Release",
            cmake_flags: "-G Ninja",
            cpack_flags: "-G DragNDrop",
          }
        - {
            name: "macOS M1", artifact: "macOS-m1.dmg",
            os: [self-hosted, macOS],
            cc: "clang", cxx: "clang++",
            build_type: "Release",
            cmake_flags: "-G Ninja",
            cpack_flags: "-G DragNDrop",
          }
        - {
            name: "Windows Latest MSVC", artifact: "Win64.exe",
            os: windows-latest,
            cc: "cl", cxx: "cl",
            build_type: "Release",
            cmake_flags: " ",
            build_flags: "-j 2",
            cpack_flags: "-G NSIS",
          }
        - {
            name: "Ubuntu Address Sanitizer", artifact: "",
            os: ubuntu-20.04,
            cc: "gcc", cxx: "g++",
            build_type: "asan",
            cmake_flags: "-G Ninja -DENABLE_TESTING=ON -DTEST_QTGL=OFF",
            cpack: "",
          }
        - {
            name: "Ubuntu Leak Sanitizer", artifact: "",
            os: ubuntu-20.04,
            cc: "gcc", cxx: "g++",
            build_type: "lsan",
            cmake_flags: "-G Ninja -DENABLE_TESTING=ON -DTEST_QTGL=OFF",
            cpack: "",
          }
        - {
            name: "Ubuntu Thread Sanitizer", artifact: "",
            os: ubuntu-20.04,
            cc: "gcc", cxx: "g++",
            build_type: "tsan",
            cmake_flags: "-G Ninja -DENABLE_TESTING=ON -DTEST_QTGL=OFF",
            cpack: "",
          }
        - {
            name: "Ubuntu Undefined Behavior Sanitizer", artifact: "",
            os: ubuntu-20.04,
            cc: "gcc", cxx: "g++",
            build_type: "ubsan",
            cmake_flags: "-G Ninja -DENABLE_TESTING=ON -DTEST_QTGL=OFF",
            cpack: "",
          }

    steps:

    - name: Install Dependencies (Linux)
      if: runner.os == 'Linux'
      run: |
        sudo apt-get -qq update
        sudo apt-get -qq install ninja-build libeigen3-dev libboost-all-dev libglew-dev libxml2-dev qt5-default libqt5x11extras5-dev libqt5svg5-dev
    - name: Install Dependencies (macOS)
      if: runner.os == 'macOS'
      run: |
        if uname -p | grep -q "arm" ; then
           export PATH=/opt/homebrew/bin:$PATH
        else # not self-hosted runner
          brew install ninja eigen glew
        fi
    - name: Install Dependencies (Windows)
      if: runner.os == 'Windows'
      run: choco install ninja

    - name: Checkout openchemistry
      uses: actions/checkout@v2
      with:
        repository: openchemistry/openchemistry
        submodules: recursive

    - name: Checkout avogadroapp
      uses: actions/checkout@v2
      with:
        repository: openchemistry/avogadroapp
        path: avogadroapp

    - name: Checkout avogadrolibs
      uses: actions/checkout@v2
      with:
        path: avogadrolibs

    - name: Cache Qt
      id: cache-qt
      uses: actions/cache@v2
      with:
        path: ../Qt
        key: ${{ runner.os }}-QtCache

    - name: Install Qt
      uses: jurplel/install-qt-action@v2
      with:
        cached: ${{ steps.cache-qt.outputs.cache-hit }}
        version: ${{ env.QT_VERSION }}
        setup-python: 'false'

    - name: Configure MSVC Command Prompt
      if: runner.os == 'Windows'
      uses: ilammy/msvc-dev-cmd@v1
      with:
        arch: x64

    - name: Grab cache files
      uses: actions/cache@v2
      if: runner.os != 'Windows'
      with:
        path: |
          ${{ runner.workspace }}/build/thirdparty
          ${{ runner.workspace }}/build/Downloads
        key: ${{ matrix.config.name }}-thirdparty

    - name: Configure
      run: |
        if [ ! -d "${{ runner.workspace }}/build" ]; then mkdir "${{ runner.workspace }}/build"; fi
        cd "${{ runner.workspace }}/build"
        # won't have any effect except on Mac
        echo "MACOSX_DEPLOYMENT_TARGET=${{ env.MACOS_TARGET }}" >> $GITHUB_ENV
        CC=${{matrix.config.cc}} CXX=${{matrix.config.cxx}} cmake $GITHUB_WORKSPACE ${{env.FEATURES}} -DCMAKE_BUILD_TYPE=${{matrix.config.build_type}} ${{matrix.config.cmake_flags}}
      shell: bash

    - name: Build
      run: |
        CC=${{matrix.config.cc}} CXX=${{matrix.config.cxx}} cmake --build . --config ${{matrix.config.build_type}} ${{matrix.config.build_flags}}
      shell: bash
      working-directory: ${{ runner.workspace }}/build

    - name: Fix Mac plugins
      if: runner.os == 'macOS'
      working-directory: ${{ runner.workspace }}/build/prefix/lib/openbabel 
      run: |
        for plugin in *.so; do
          for libpath in `otool -L ${plugin} | grep '/Users/runner/work' | awk '{print $1}'`; do 
            export lib=`echo $libpath | cut -d '/' -f 9`;
            echo "Fixing $plugin $lib $libpath"
            install_name_tool -change $libpath @executable_path/../Frameworks/$lib $plugin
          done
        done
        cd .. # build/prefix/lib
        for plugin in libinchi.?.?.?.dylib; do
          for libpath in `otool -L ${plugin} | grep '/Users/runner/work' | awk '{print $1}'`; do 
            export lib=`echo $libpath | cut -d '/' -f 9`;
            echo "Fixing $plugin $lib $libpath"
            install_name_tool -change $libpath @executable_path/../Frameworks/$lib $plugin
          done
        done
        otool -L libinchi.?.?.?.dylib
        cp -p libinchi* ../Avogadro2.app/Contents/Frameworks/

    - name: Run tests
      if: matrix.config.os == 'ubuntu-20.04'
      shell: cmake -P {0}
      run: |
        include(ProcessorCount)
        ProcessorCount(N)
        set(ENV{CTEST_OUTPUT_ON_FAILURE} "ON")
        set(ENV{ASAN_OPTIONS} "new_delete_type_mismatch=0")
        execute_process(
          COMMAND ctest -j ${N}
          WORKING_DIRECTORY ${{ runner.workspace }}/build/avogadrolibs
          RESULT_VARIABLE result
        )
        if (NOT result EQUAL 0)
          message(FATAL_ERROR "Running tests failed!")
        endif()

    - name: Install the Apple certificate
      # From GitHub docs: https://docs.github.com/en/actions/guides/installing-an-apple-certificate-on-macos-runners-for-xcode-development
      if: runner.os == 'macOS'
      working-directory: ${{ runner.workspace }}/build
      env:
        BUILD_CERTIFICATE_BASE64: ${{ secrets.BUILD_CERTIFICATE_BASE64 }}
        P12_PASSWORD: ${{ secrets.P12_PASSWORD }}
        KEYCHAIN_PASSWORD: ${{ secrets.KEYCHAIN_PASSWORD }}
        NOTARIZE_USERNAME: ${{ secrets.AC_USERNAME }}
        NOTARIZE_PASSWORD: ${{ secrets.AC_PASSWORD }}
        CODESIGN_IDENTITY: ${{ secrets.CODESIGN_ID }}
        PRODUCT_BUNDLE_IDENTIFIER: cc.avogadro
      run: |
        # create variables
        if [ -n "${P12_PASSWORD}" ]; then
          CERTIFICATE_PATH=$RUNNER_TEMP/build_certificate.p12
          KEYCHAIN_PATH=$RUNNER_TEMP/app-signing.keychain-db

          # import certificate and provisioning profile from secrets
          echo -n "$BUILD_CERTIFICATE_BASE64" | base64 --decode --output $CERTIFICATE_PATH

          # create temporary keychain if the cert is non-zero
          if [ -s $CERTIFICATE_PATH ]; then
            security create-keychain -p "$KEYCHAIN_PASSWORD" $KEYCHAIN_PATH
            security set-keychain-settings -lut 21600 $KEYCHAIN_PATH
            security unlock-keychain -p "$KEYCHAIN_PASSWORD" $KEYCHAIN_PATH

            # import certificate to keychain
            security import $CERTIFICATE_PATH -P "$P12_PASSWORD" -A -t cert -f pkcs12 -k $KEYCHAIN_PATH
            security list-keychain -d user -s $KEYCHAIN_PATH

            # signing occurs via avogadroapp cpack instructions
          fi # certificate exists
        fi # password exists

    - name: Pack
      if: matrix.config.artifact != 0
      shell: bash
      run: |
        if [ -z "${P12_PASSWORD}" ]; then
          unset CODESIGN_IDENTITY # to prevent cpack failing when trying to sign
        fi
        cpack ${{ matrix.config.cpack_flags }}
      env:
        P12_PASSWORD: ${{ secrets.P12_PASSWORD }}
        CODESIGN_IDENTITY: ${{ secrets.CODESIGN_ID }}
      working-directory: ${{ runner.workspace }}/build/avogadroapp

    - name: AppImage
      if: matrix.config.os == 'ubuntu-18.04'
      shell: bash
      run: |
        mkdir appdir
        mv prefix appdir/usr
        wget -c -nv "https://github.com/probonopd/linuxdeployqt/releases/download/continuous/linuxdeployqt-continuous-x86_64.AppImage"
        wget -c -nv "https://github.com/AppImage/AppImageKit/releases/download/continuous/appimagetool-x86_64.AppImage"
        chmod a+x *.AppImage
        ./linuxdeployqt-continuous-x86_64.AppImage appdir/usr/share/applications/*.desktop -bundle-non-qt-libs -extra-plugins=iconengines
        # add the custom AppRun
        rm appdir/AppRun
        cp ../avogadrolibs/avogadrolibs/scripts/AppImage.sh appdir/AppRun
        chmod a+x appdir/AppRun
        ./appimagetool-x86_64.AppImage appdir
        mv Avogadro2*.AppImage avogadroapp # for upload
        # remove the cpack files
        rm avogadroapp/Avogadro2*Linux.*
      working-directory: ${{ runner.workspace }}/build

    - name: Notarize Mac DMG
      if: runner.os == 'macOS'
      run: |
        # check current directory (failing signing)
        echo `pwd`
        ls -ld
        # check if we have the password and the username
        if [ -n "${NOTARIZE_PASSWORD}" ] && [ -n "${NOTARIZE_USERNAME}" ]; then
          codesign -s "$CODESIGN_IDENTITY" --timestamp Avogadro2*.dmg
          npx notarize-cli --file Avogadro2*.dmg
        fi
      working-directory: ${{ runner.workspace }}/build/avogadroapp
      env:
        NOTARIZE_USERNAME: ${{ secrets.AC_USERNAME }}
        NOTARIZE_PASSWORD: ${{ secrets.AC_PASSWORD }}
        CODESIGN_IDENTITY: ${{ secrets.CODESIGN_ID }}
        PRODUCT_BUNDLE_IDENTIFIER: cc.avogadro

    - name: Setup tmate session
      if: ${{ failure() }}
      uses: mxschmitt/action-tmate@v3

    - name: Upload
      if: matrix.config.artifact != 0
      uses: actions/upload-artifact@v2
      with:
        path: ${{ runner.workspace }}/build/avogadroapp/Avogadro2*.*
        name: ${{ matrix.config.artifact }}
<<<<<<< HEAD

    - name: Cleanup
      if: ${{ always() }} # To ensure this step runs even when earlier steps fail
      shell: bash
      run: |
        ls -la ./
        rm -rf ./* || true
        rm -rf ./.??* || true
        ls -la ./

  release:
    if: contains(github.ref, 'tags/')
    runs-on: ubuntu-latest
    needs: build

    steps:
    - name: Create Release
      id: create_release
      uses: actions/create-release@v1
      env:
        GITHUB_TOKEN: ${{ secrets.GITHUB_TOKEN }}
      with:
        tag_name: ${{ github.ref }}
        release_name: Avogadro ${{ github.ref }}
        draft: true
        prerelease: true

    - name: Store Release url
      run: |
        echo "${{ steps.create_release.outputs.upload_url }}" > ./upload_url
    - uses: actions/upload-artifact@v2
      with:
        path: ./upload_url
        name: upload_url

  publish:
    if: contains(github.ref, 'tags/')
    name: ${{ matrix.config.name }}
    runs-on: ${{ matrix.config.os }}
    strategy:
      fail-fast: false
      matrix:
        config:
        - {
            name: "Ubuntu Latest GCC", artifact: "Ubuntu-2004.tar.gz",
            os: ubuntu-latest
          }
        - {
            name: "Windows Latest MSVC", artifact: "Win64.exe",
            os: ubuntu-latest
          }
        - {
            name: "macOS Latest Clang", artifact: "macOS.dmg",
            os: ubuntu-latest
          }
    needs: release

    steps:
    - name: Download artifact
      uses: actions/download-artifact@v1
      with:
        name: ${{ matrix.config.artifact }}
        path: ./

    - name: Download URL
      uses: actions/download-artifact@v1
      with:
        name: upload_url
        path: ./
    - id: set_upload_url
      run: |
        upload_url=`cat ./upload_url`
        echo ::set-output name=upload_url::$upload_url
    - name: Upload to Release
      id: upload_to_release
      uses: actions/upload-release-asset@v1
      env:
        GITHUB_TOKEN: ${{ secrets.GITHUB_TOKEN }}
      with:
        upload_url: ${{ steps.set_upload_url.outputs.upload_url }}
        asset_path: ./${{ matrix.config.artifact }}
        asset_name: ${{ matrix.config.artifact }}
        asset_content_type: application/x-gtar
=======
        
>>>>>>> 51b26ae9
<|MERGE_RESOLUTION|>--- conflicted
+++ resolved
@@ -310,7 +310,6 @@
       with:
         path: ${{ runner.workspace }}/build/avogadroapp/Avogadro2*.*
         name: ${{ matrix.config.artifact }}
-<<<<<<< HEAD
 
     - name: Cleanup
       if: ${{ always() }} # To ensure this step runs even when earlier steps fail
@@ -320,80 +319,4 @@
         rm -rf ./* || true
         rm -rf ./.??* || true
         ls -la ./
-
-  release:
-    if: contains(github.ref, 'tags/')
-    runs-on: ubuntu-latest
-    needs: build
-
-    steps:
-    - name: Create Release
-      id: create_release
-      uses: actions/create-release@v1
-      env:
-        GITHUB_TOKEN: ${{ secrets.GITHUB_TOKEN }}
-      with:
-        tag_name: ${{ github.ref }}
-        release_name: Avogadro ${{ github.ref }}
-        draft: true
-        prerelease: true
-
-    - name: Store Release url
-      run: |
-        echo "${{ steps.create_release.outputs.upload_url }}" > ./upload_url
-    - uses: actions/upload-artifact@v2
-      with:
-        path: ./upload_url
-        name: upload_url
-
-  publish:
-    if: contains(github.ref, 'tags/')
-    name: ${{ matrix.config.name }}
-    runs-on: ${{ matrix.config.os }}
-    strategy:
-      fail-fast: false
-      matrix:
-        config:
-        - {
-            name: "Ubuntu Latest GCC", artifact: "Ubuntu-2004.tar.gz",
-            os: ubuntu-latest
-          }
-        - {
-            name: "Windows Latest MSVC", artifact: "Win64.exe",
-            os: ubuntu-latest
-          }
-        - {
-            name: "macOS Latest Clang", artifact: "macOS.dmg",
-            os: ubuntu-latest
-          }
-    needs: release
-
-    steps:
-    - name: Download artifact
-      uses: actions/download-artifact@v1
-      with:
-        name: ${{ matrix.config.artifact }}
-        path: ./
-
-    - name: Download URL
-      uses: actions/download-artifact@v1
-      with:
-        name: upload_url
-        path: ./
-    - id: set_upload_url
-      run: |
-        upload_url=`cat ./upload_url`
-        echo ::set-output name=upload_url::$upload_url
-    - name: Upload to Release
-      id: upload_to_release
-      uses: actions/upload-release-asset@v1
-      env:
-        GITHUB_TOKEN: ${{ secrets.GITHUB_TOKEN }}
-      with:
-        upload_url: ${{ steps.set_upload_url.outputs.upload_url }}
-        asset_path: ./${{ matrix.config.artifact }}
-        asset_name: ${{ matrix.config.artifact }}
-        asset_content_type: application/x-gtar
-=======
-        
->>>>>>> 51b26ae9
+ 