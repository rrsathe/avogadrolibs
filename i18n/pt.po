# Portuguese translation for avogadro
# Copyright (c) 2008 Rosetta Contributors and Canonical Ltd 2008
# This file is distributed under the same license as the avogadro package.
# FIRST AUTHOR <EMAIL@ADDRESS>, 2008.
# Editor Do Sonic BR <sonicbr12345@gmail.com>, 2020.
# ssantos <ssantos@web.de>, 2020, 2021.
# Joana Vieira <joanaoliveiravieira8@gmail.com>, 2020.
# João Tiago Antunes <jtiago.cbr@gmail.com>, 2020.
# Andre Azevedo <andreazevedo2015@hotmail.com>, 2021.
msgid ""
msgstr ""
"Project-Id-Version: avogadro\n"
"Report-Msgid-Bugs-To: avogadro-devel@lists.sourceforge.net\n"
<<<<<<< HEAD
"POT-Creation-Date: 2021-08-31 16:08-0400\n"
"PO-Revision-Date: 2021-05-10 15:31+0000\n"
=======
"POT-Creation-Date: 2021-07-02 05:24+0900\n"
"PO-Revision-Date: 2021-08-30 09:54+0000\n"
>>>>>>> b4f40af9
"Last-Translator: ssantos <ssantos@web.de>\n"
"Language-Team: Portuguese <https://hosted.weblate.org/projects/avogadro/"
"avogadrolibs/pt/>\n"
"Language: pt\n"
"MIME-Version: 1.0\n"
"Content-Type: text/plain; charset=UTF-8\n"
"Content-Transfer-Encoding: 8bit\n"
"Plural-Forms: nplurals=2; plural=n > 1;\n"
"X-Generator: Weblate 4.8.1-dev\n"
"X-Launchpad-Export-Date: 2018-04-13 16:01+0000\n"

#: molequeue/batchjob.cpp:71
#, qt-format
msgid "Batch Job #%L1 (%2)"
msgstr "Trabalho por lotes #1%L1 (2%2)"

#: molequeue/client/client.cpp:245
msgid "No message specified."
msgstr "Nenhuma mensagem especificada."

#: molequeue/inputgenerator.cpp:70 qtgui/interfacescript.cpp:69
#, qt-format
msgid ""
"script --print-options output must be an JSON object at top level. "
"Received:\n"
"%1"
msgstr ""
"script -- as opções de impressão devem ser um objecto JSON ao nível "
"superior. Recebido:\n"
"%1"

#: molequeue/inputgenerator.cpp:176 qtgui/interfacescript.cpp:206
#: qtgui/interfacescript.cpp:302
msgid "Non-string warning returned."
msgstr "Aviso não-cadeia retornado."

#: molequeue/inputgenerator.cpp:179 qtgui/interfacescript.cpp:209
#: qtgui/interfacescript.cpp:305
msgid "'warnings' member is not an array."
msgstr "Membro 'warnings' não é um array."

#: molequeue/inputgenerator.cpp:199 qtgui/interfacescript.cpp:325
#, qt-format
msgid "Reference file '%1' does not exist."
msgstr "O ficheiro de referência '%1' não existe."

#: molequeue/inputgenerator.cpp:201 qtgui/interfacescript.cpp:327
#, qt-format
msgid "Error populating file %1: %2"
msgstr "Erro a preencher o ficheiro %1: %2"

#: molequeue/inputgenerator.cpp:205 qtgui/interfacescript.cpp:331
#, qt-format
msgid ""
"File '%1' poorly formed. Missing string 'contents' or 'filePath' members."
msgstr ""
"Ficheiro '%1' mal formado. Falta de 'contents' ou membros 'filePath' de "
"cadeia."

#: molequeue/inputgenerator.cpp:237 qtgui/interfacescript.cpp:364
#, qt-format
msgid ""
"Malformed file entry: filename/contents missing or not strings:\n"
"%1"
msgstr ""
"Entrada de ficheiro malformada: nome do ficheiro / conteúdo ausente ou sem "
"cadeias:\n"
"%1"

#: molequeue/inputgenerator.cpp:243 qtgui/interfacescript.cpp:370
#, qt-format
msgid "Malformed file entry at index %1: Not an object."
msgstr "Entrada de ficheiro malformada no índice % 1: não é um objeto"

#: molequeue/inputgenerator.cpp:249 qtgui/interfacescript.cpp:376
msgid "'files' member not an array."
msgstr "Membro 'files' não é um array."

#: molequeue/inputgenerator.cpp:253 qtgui/interfacescript.cpp:380
msgid "'files' member missing."
msgstr "Membro 'files' faltando."

#: molequeue/inputgenerator.cpp:264 qtgui/interfacescript.cpp:391
msgid "'mainFile' member does not refer to an entry in 'files'."
msgstr "O membro 'mainFile' não se refere a uma entrada em 'arquivos'."

#: molequeue/inputgenerator.cpp:269 qtgui/interfacescript.cpp:396
msgid "'mainFile' member must be a string."
msgstr "O membro 'mainFile' deve ser uma cadeia."

#: molequeue/inputgenerator.cpp:280 qtgui/interfacescript.cpp:407
msgid "Response must be a JSON object at top-level."
msgstr "A resposta deve ser um objeto JSON de nível superior."

#: molequeue/inputgenerator.cpp:284 qtgui/interfacescript.cpp:411
#, qt-format
msgid ""
"Script output:\n"
"%1"
msgstr ""
"Resultado do script:\n"
"%1"

#: molequeue/inputgenerator.cpp:327 qtgui/interfacescript.cpp:455
#, qt-format
msgid ""
"Parse error at offset %L1: '%2'\n"
"Raw JSON:\n"
"\n"
"%3"
msgstr ""
"Erro de análise no deslocamento % L1: '% 2'\n"
"JSON bruto:\n"
"\n"
"%3"

#: molequeue/inputgenerator.cpp:351 qtgui/interfacescript.cpp:487
#, qt-format
msgid ""
"Error writing molecule representation to string: Unrecognized file format: %1"
msgstr ""
"Erro ao gravar a representação da molécula como string: Formato de ficheiro "
"não reconhecido: %1"

#: molequeue/inputgenerator.cpp:359 qtgui/interfacescript.cpp:495
#, qt-format
msgid "Error writing molecule representation to string: %1"
msgstr "Erro ao gravar a representação da molécula na string: %1"

#: molequeue/inputgenerator.cpp:371 qtgui/interfacescript.cpp:507
#, qt-format
msgid ""
"Error generating cjson object: Parse error at offset %1: %2\n"
"Raw JSON:\n"
"\n"
"%3"
msgstr ""
"Erro ao gerar objeto cjson: Erro de análise no deslocamento %1: %2\n"
"JSON bruto (raw):\n"
"\n"
"%3"

#: molequeue/inputgenerator.cpp:380 qtgui/interfacescript.cpp:516
#, qt-format
msgid ""
"Error generator cjson object: Parsed JSON is not an object:\n"
"%1"
msgstr ""
"Objeto cjson gerador de erros: JSON analisado não é um objeto:\n"
"%1"

#: molequeue/inputgeneratordialog.cpp:42
msgid "Input Generator (error)"
msgstr "Gerador de Input (erro)"

#: molequeue/inputgeneratordialog.cpp:44
#, qt-format
msgid "%1 Input Generator"
msgstr "Gerador de input para o %1"

#: molequeue/inputgeneratorwidget.cpp:115
msgid "Continue"
msgstr "Continuar"

#. i18n: file: molequeue/inputgeneratorwidget.ui:130
#. i18n: ectx: property (text), widget (QPushButton, closeButton)
#. i18n: file: qtplugins/apbs/apbsdialog.ui:184
#. i18n: ectx: property (text), widget (QPushButton, closeButton)
#. i18n: file: qtplugins/cp2kinput/cp2kinputdialog.ui:66
#. i18n: ectx: property (text), widget (QPushButton, closeButton)
#. i18n: file: qtplugins/gamessinput/gamessinputdialog.ui:302
#. i18n: ectx: property (text), widget (QPushButton, closeButton)
#. i18n: file: qtplugins/lammpsinput/lammpsinputdialog.ui:955
#. i18n: ectx: property (text), widget (QPushButton, closeButton)
#. i18n: file: qtplugins/openmminput/openmminputdialog.ui:1019
#. i18n: ectx: property (text), widget (QPushButton, closeButton)
#: molequeue/inputgeneratorwidget.cpp:115 qtgui/containerwidget.cpp:47
msgid "Close"
msgstr "Fechar"

#: molequeue/inputgeneratorwidget.cpp:156 qtgui/elementtranslator.cpp:387
msgid "Unknown"
msgstr "Desconhecido(a)"

#: molequeue/inputgeneratorwidget.cpp:157
#, qt-format, qt-plural-format
msgctxt ""
msgid ""
"The following file(s) have been modified:\n"
"\n"
"%1\n"
"\n"
"Would you like to overwrite your changes to reflect the new geometry or job "
"options?"
msgid_plural ""
"The following file(s) have been modified:\n"
"\n"
"%1\n"
"\n"
"Would you like to overwrite your changes to reflect the new geometry or job "
"options?"
msgstr[0] ""
"O seguinte ficheiro foi modificado:\n"
"\n"
"%1\n"
"\n"
"Gostaria de substituir as suas alterações para refletir a nova geometria ou "
"opções de trabalho?"
msgstr[1] ""
"Os seguintes ficheiros foram modificados:\n"
"\n"
"%1\n"
"\n"
"Gostaria de substituir as suas alterações para refletir a nova geometria ou "
"opções de trabalho?"

#: molequeue/inputgeneratorwidget.cpp:163
#: qtplugins/lammpsinput/lammpsinputdialog.cpp:159
#: qtplugins/openmminput/openmminputdialog.cpp:216
msgid "Overwrite modified input files?"
msgstr "Substituir ficheiros de entrada modificados?"

#: molequeue/inputgeneratorwidget.cpp:189
msgid "Problems occurred during input generation:"
msgstr "Problemas ocorridos ao gerar a entrada:"

#: molequeue/inputgeneratorwidget.cpp:278
msgid "No input files to save!"
msgstr "Sem ficheiros de entrada para guardar!"

#: molequeue/inputgeneratorwidget.cpp:286
#: molequeue/inputgeneratorwidget.cpp:603 molequeue/molequeuewidget.cpp:70
#: qtplugins/cp2kinput/cp2kinputdialog.cpp:988
#: qtplugins/gamessinput/gamessinputdialog.cpp:697
msgid "Cannot connect to MoleQueue"
msgstr "Não é possível conectar ao MoleQueue"

#: molequeue/inputgeneratorwidget.cpp:287
#: molequeue/inputgeneratorwidget.cpp:604 molequeue/molequeuewidget.cpp:71
#: qtplugins/cp2kinput/cp2kinputdialog.cpp:989
#: qtplugins/gamessinput/gamessinputdialog.cpp:698
msgid ""
"Cannot connect to MoleQueue server. Please ensure that it is running and try "
"again."
msgstr ""
"Não é possível conectar ao servidor MoleQueue. Certifique-se de que está "
"funcionando e tente novamente."

#: molequeue/inputgeneratorwidget.cpp:318
#, qt-format
msgid "Submit %1 Calculation"
msgstr "Submeter %1 Cálculo"

#: molequeue/inputgeneratorwidget.cpp:334
#: qtplugins/cp2kinput/cp2kinputdialog.cpp:1025
#: qtplugins/gamessinput/gamessinputdialog.cpp:734
msgid "Job Failed"
msgstr "Trabalho falhado"

#: molequeue/inputgeneratorwidget.cpp:335
#: qtplugins/cp2kinput/cp2kinputdialog.cpp:1026
#: qtplugins/gamessinput/gamessinputdialog.cpp:735
msgid "The job did not complete successfully."
msgstr "O trabalho não foi concluído com sucesso."

#: molequeue/inputgeneratorwidget.cpp:352 qtgui/interfacewidget.cpp:56
msgid "Script returns warnings:\n"
msgstr "Script devolve avisos:\n"

#: molequeue/inputgeneratorwidget.cpp:369
msgid "Hide &Warnings"
msgstr "Ocultar &Avisos"

#: molequeue/inputgeneratorwidget.cpp:375
msgid "Show &Warnings"
msgstr "Exibir &Avisos"

#: molequeue/inputgeneratorwidget.cpp:392 qtgui/interfacewidget.cpp:72
msgid "An error has occurred:"
msgstr "Ocorreu um erro:"

#: molequeue/inputgeneratorwidget.cpp:443
msgid "Select output filename"
msgstr "Selecione o nome do ficheiro de saída"

#: molequeue/inputgeneratorwidget.cpp:458
#, qt-format
msgid "%1: File exists and is not writable."
msgstr "%1: Ficheiro existe e não é gravável."

#: molequeue/inputgeneratorwidget.cpp:464
#, qt-format
msgid "Internal error: could not find text widget for filename '%1'"
msgstr ""
"Erro interno: não foi possível encontrar widget de texto para o nome de "
"ficheiro '%1'"

#: molequeue/inputgeneratorwidget.cpp:480
#: molequeue/inputgeneratorwidget.cpp:591
#: qtplugins/cp2kinput/cp2kinputdialog.cpp:978
#: qtplugins/gamessinput/gamessinputdialog.cpp:687
#: qtplugins/lammpsinput/lammpsinputdialog.cpp:336
#: qtplugins/lammpsinput/lammpsinputdialog.cpp:366
#: qtplugins/lammpsinput/lammpsinputdialog.cpp:380
#: qtplugins/openmminput/openmminputdialog.cpp:434
#: qtplugins/openmminput/openmminputdialog.cpp:464
#: qtplugins/openmminput/openmminputdialog.cpp:478
msgid "Output Error"
msgstr "Erro de Saída"

#: molequeue/inputgeneratorwidget.cpp:481
#: molequeue/inputgeneratorwidget.cpp:592
#: qtplugins/cp2kinput/cp2kinputdialog.cpp:979
#: qtplugins/gamessinput/gamessinputdialog.cpp:688
#: qtplugins/lammpsinput/lammpsinputdialog.cpp:367
#: qtplugins/lammpsinput/lammpsinputdialog.cpp:381
#: qtplugins/openmminput/openmminputdialog.cpp:465
#: qtplugins/openmminput/openmminputdialog.cpp:479
#, qt-format
msgid "Failed to write to file %1."
msgstr "Falha ao gravar o ficheiro %1."

#: molequeue/inputgeneratorwidget.cpp:492
#: qtplugins/lammpsinput/lammpsinputdialog.cpp:255
#: qtplugins/openmminput/openmminputdialog.cpp:353
msgid "Select output directory"
msgstr "Escolha diretório de saída"

#: molequeue/inputgeneratorwidget.cpp:509
#: qtplugins/lammpsinput/lammpsinputdialog.cpp:270
#: qtplugins/openmminput/openmminputdialog.cpp:368
#, qt-format
msgid "%1: Directory does not exist!"
msgstr "%1: Diretório inexistente!"

#: molequeue/inputgeneratorwidget.cpp:515
#: qtplugins/lammpsinput/lammpsinputdialog.cpp:276
#: qtplugins/openmminput/openmminputdialog.cpp:374
#, qt-format
msgid "%1: Directory cannot be read!"
msgstr "%1: Diretório ilegível!"

#: molequeue/inputgeneratorwidget.cpp:525
#: qtplugins/lammpsinput/lammpsinputdialog.cpp:284
#: qtplugins/lammpsinput/lammpsinputdialog.cpp:299
#: qtplugins/openmminput/openmminputdialog.cpp:382
#: qtplugins/openmminput/openmminputdialog.cpp:397
#, qt-format
msgid "%1: File will be overwritten."
msgstr "%1: O ficheiro será sobrescrito."

#: molequeue/inputgeneratorwidget.cpp:530
#: qtplugins/lammpsinput/lammpsinputdialog.cpp:291
#: qtplugins/lammpsinput/lammpsinputdialog.cpp:306
#: qtplugins/openmminput/openmminputdialog.cpp:389
#: qtplugins/openmminput/openmminputdialog.cpp:404
#, qt-format
msgid "%1: File is not writable."
msgstr "%1: O ficheiro não pode ser escrito."

#: molequeue/inputgeneratorwidget.cpp:543
#: qtplugins/lammpsinput/lammpsinputdialog.cpp:318
#: qtplugins/openmminput/openmminputdialog.cpp:416
msgid "The input files cannot be written due to an unknown error."
msgstr ""
"Os ficheiros de entrada não podem ser gravados devido a um erro desconhecido."

#: molequeue/inputgeneratorwidget.cpp:547
#: qtplugins/lammpsinput/lammpsinputdialog.cpp:322
#: qtplugins/openmminput/openmminputdialog.cpp:420
#, qt-format
msgid ""
"The input files cannot be written:\n"
"\n"
"%1"
msgstr ""
"Os ficheiros de entrada não podem ser gravados:\n"
"\n"
"%1"

#: molequeue/inputgeneratorwidget.cpp:556
#: qtplugins/lammpsinput/lammpsinputdialog.cpp:331
#: qtplugins/openmminput/openmminputdialog.cpp:429
#, qt-format
msgid ""
"The input files cannot be written:\n"
"\n"
"%1\n"
"\n"
"Warnings:\n"
"\n"
"%2"
msgstr ""
"Os ficheiros de entrada não podem ser gravados:\n"
"\n"
"%1\n"
"\n"
"Avisos:\n"
"\n"
"%2"

#: molequeue/inputgeneratorwidget.cpp:567
#: qtplugins/lammpsinput/lammpsinputdialog.cpp:342
#: qtplugins/openmminput/openmminputdialog.cpp:440
#, qt-format
msgid ""
"Warning:\n"
"\n"
"%1\n"
"\n"
"Would you like to continue?"
msgstr ""
"Aviso:\n"
"\n"
"%1\n"
"\n"
"Deseja continuar?"

#: molequeue/inputgeneratorwidget.cpp:571
#: qtplugins/lammpsinput/lammpsinputdialog.cpp:346
#: qtplugins/openmminput/openmminputdialog.cpp:444
msgid "Write input files"
msgstr "Gravar ficheiros de entrada"

#: molequeue/inputgeneratorwidget.cpp:618
msgid "Configure Job"
msgstr "Configurar trabalho"

<<<<<<< HEAD
=======
#: molequeue/inputgeneratorwidget.cpp:643 qtgui/interfacewidget.cpp:113
msgid "'userOptions' missing, or not an object."
msgstr "'userOptions' em falta, ou não um objeto."

#: molequeue/inputgeneratorwidget.cpp:650 qtgui/interfacewidget.cpp:120
#, qt-format
msgid "Option '%1' not found in userOptions."
msgstr "Opção '%1' não encontrada em userOptions."

#: molequeue/inputgeneratorwidget.cpp:655 qtgui/interfacewidget.cpp:125
#, qt-format
msgid "Option '%1' does not refer to an object."
msgstr "A opção '%1' não se refere a um objeto."

#: molequeue/inputgeneratorwidget.cpp:662 qtgui/interfacewidget.cpp:133
#, qt-format
msgid "'type' is not a string for option '%1'."
msgstr "'type' não é uma string para a opção '%1'."

#: molequeue/inputgeneratorwidget.cpp:693
#: molequeue/inputgeneratorwidget.cpp:920
#, qt-format
msgid ""
"'userOptions' missing, or not an object:\n"
"%1"
msgstr ""
"'userOptions' ausente ou não é um objeto:\n"
"%1"

#. i18n: file: qtplugins/lammpsinput/lammpsinputdialog.ui:53
#. i18n: ectx: property (text), widget (QLineEdit, titleLine)
#: molequeue/inputgeneratorwidget.cpp:702 qtgui/interfacewidget.cpp:169
msgid "Title"
msgstr "Título"

#: molequeue/inputgeneratorwidget.cpp:706 qtgui/interfacewidget.cpp:173
msgid "Filename Base"
msgstr "Base do nome do ficheiro"

#: molequeue/inputgeneratorwidget.cpp:710 qtgui/interfacewidget.cpp:178
msgid "Processor Cores"
msgstr "Processadores"

#: molequeue/inputgeneratorwidget.cpp:714 qtgui/interfacewidget.cpp:183
msgid "Calculation Type"
msgstr "Tipo de Cálculo"

#: molequeue/inputgeneratorwidget.cpp:735 qtgui/interfacewidget.cpp:207
msgid "Theory:"
msgstr "Teoria:"

#: molequeue/inputgeneratorwidget.cpp:738 qtgui/interfacewidget.cpp:210
msgid "Theory"
msgstr "Nível de Teoria"

#: molequeue/inputgeneratorwidget.cpp:740 qtgui/interfacewidget.cpp:212
msgid "Basis"
msgstr "Base"

#: molequeue/inputgeneratorwidget.cpp:745 qtgui/interfacewidget.cpp:217
msgid "Charge"
msgstr "Carga"

#: molequeue/inputgeneratorwidget.cpp:747 qtgui/interfacewidget.cpp:219
msgid "Multiplicity"
msgstr "Multiplicidade"

#: molequeue/inputgeneratorwidget.cpp:934 qtgui/interfacewidget.cpp:453
#, qt-format
msgid "Error: value must be object for key '%1'."
msgstr "Erro: o valor deve ser objeto para a chave '%1'."

#: molequeue/inputgeneratorwidget.cpp:942 qtgui/interfacewidget.cpp:461
#, qt-format
msgid "Default value missing for option '%1'."
msgstr "Valor padrão ausente para a opção '%1'."

#: molequeue/inputgeneratorwidget.cpp:963 qtgui/interfacewidget.cpp:484
#, qt-format
msgid "Unrecognized option type '%1' for option '%2'."
msgstr "Tipo de opção não reconhecido '%1' para a opção '%2'."

#: molequeue/inputgeneratorwidget.cpp:972
#: molequeue/inputgeneratorwidget.cpp:1009
#: molequeue/inputgeneratorwidget.cpp:1032
#: molequeue/inputgeneratorwidget.cpp:1054
#: molequeue/inputgeneratorwidget.cpp:1078 qtgui/interfacewidget.cpp:493
#: qtgui/interfacewidget.cpp:530 qtgui/interfacewidget.cpp:553
#: qtgui/interfacewidget.cpp:575 qtgui/interfacewidget.cpp:599
#: qtgui/interfacewidget.cpp:622
#, qt-format
msgid "Error setting default for option '%1'. Bad widget type."
msgstr "Erro ao definir o padrão para a opção '%1'. Tipo de widget inválido."

#: molequeue/inputgeneratorwidget.cpp:979
#: molequeue/inputgeneratorwidget.cpp:1016
#: molequeue/inputgeneratorwidget.cpp:1039
#: molequeue/inputgeneratorwidget.cpp:1061
#: molequeue/inputgeneratorwidget.cpp:1085 qtgui/interfacewidget.cpp:500
#: qtgui/interfacewidget.cpp:537 qtgui/interfacewidget.cpp:560
#: qtgui/interfacewidget.cpp:582 qtgui/interfacewidget.cpp:606
#: qtgui/interfacewidget.cpp:629
#, qt-format
msgid "Error setting default for option '%1'. Bad default value:"
msgstr "Erro ao definir padrão para a opção '%1'. Valor padrão ruim:"

#: molequeue/inputgeneratorwidget.cpp:993 qtgui/interfacewidget.cpp:514
#, qt-format
msgid ""
"Error setting default for option '%1'. Could not find valid combo entry "
"index from value:"
msgstr ""
"Erro ao definir o padrão para a opção '%1'. Não foi possível encontrar um "
"índice de entrada de combinação válido a partir do valor:"

#: molequeue/inputgeneratorwidget.cpp:1145 qtgui/interfacewidget.cpp:691
#, qt-format
msgid "Unhandled widget in collectOptions for option '%1'."
msgstr "Widget não tratado em collectOptions para a opção '%1'."

#: molequeue/inputgeneratorwidget.cpp:1187 qtgui/interfacewidget.cpp:726
#: qtplugins/cp2kinput/cp2kinputdialog.cpp:467
#: qtplugins/gamessinput/gamessinputdialog.cpp:407
msgid "[no molecule]"
msgstr "[sem molécula]"

>>>>>>> b4f40af9
#: molequeue/molequeuedialog.cpp:58
msgid "Submitting job to MoleQueue..."
msgstr "Enviar trabalho para MoleQueue..."

#: molequeue/molequeuedialog.cpp:67
msgid "Job Submission Timeout"
msgstr "Tempo Limite de Envio de Trabalho"

#: molequeue/molequeuedialog.cpp:68
msgid "Avogadro timed out waiting for a reply from MoleQueue."
msgstr "Avogadro esgotou o tempo aguardando uma resposta de MoleQueue."

#: molequeue/molequeuedialog.cpp:84
#, qt-format
msgid "Waiting for job %1 '%2' to finish..."
msgstr "Esperando o trabalho %1 '%2' para terminar..."

#: molequeue/molequeuedialog.cpp:87
msgid "Stop waiting"
msgstr "Parar de esperar"

#: molequeue/molequeuedialog.cpp:106
msgid "Fetching completed job information..."
msgstr "Obter informação sobre o trabalho concluído..."

#: molequeue/molequeuedialog.cpp:118
msgid "Job Retrieval Timeout"
msgstr "Tempo Limite de Recuperação de Trabalho"

#: molequeue/molequeuedialog.cpp:119
msgid "Avogadro timed out waiting for the finished job details from MoleQueue."
msgstr ""
"Avogadro esgotou o tempo aguardando os detalhes do trabalho concluído de "
"MoleQueue."

#: molequeue/molequeuedialog.cpp:128
msgid "Error Submitting Job"
msgstr "Erro ao submeter trabalho"

#: molequeue/molequeuedialog.cpp:129
#, qt-format
msgid "The job has been rejected by MoleQueue: %1"
msgstr "O trabalho foi recusado por MoleQueue: %1"

#: molequeue/molequeuedialog.cpp:196 molequeue/molequeuewidget.cpp:142
msgid "No program selected."
msgstr "Nenhum programa selecionado."

#: molequeue/molequeuedialog.cpp:197 molequeue/molequeuewidget.cpp:143
msgid "Please select the target program from the \"Queue and Program\" list."
msgstr "Selecione o programa de destino na lista \"Fila e Programa\"."

#: molequeue/molequeuewidget.cpp:98
msgid "Client failed to submit job to MoleQueue."
msgstr "O cliente falhou ao enviar o trabalho para MoleQueue."

#: molequeue/molequeuewidget.cpp:151
msgid "Internal error."
msgstr "Erro interno."

#: molequeue/molequeuewidget.cpp:152
msgid "Unable to resolve program selection. This is a bug."
msgstr "Incapaz de resolver a seleção de programas. Isto é um erro."

#: qtgui/backgroundfileformat.cpp:41 qtgui/backgroundfileformat.cpp:66
msgid "No molecule set in BackgroundFileFormat!"
msgstr "Nenhuma molécula definida em BackgroundFileFormat!"

#: qtgui/backgroundfileformat.cpp:44 qtgui/backgroundfileformat.cpp:69
msgid "No Io::FileFormat set in BackgroundFileFormat!"
msgstr "Nenhum Io::FileFormat definido em BackgroundFileFormat!"

#: qtgui/backgroundfileformat.cpp:47 qtgui/backgroundfileformat.cpp:72
msgid "No file name set in BackgroundFileFormat!"
msgstr "Nenhum nome de ficheiro definido em BackgroundFileFormat!"

#: qtgui/containerwidget.cpp:41
msgid "Split Horizontal"
msgstr "Dividir na Horizontal"

#: qtgui/containerwidget.cpp:44
msgid "Split Vertical"
msgstr "Dividir na Vertical"

#: qtgui/elementtranslator.cpp:32
msgid "Hydrogen"
msgstr "Hidrogénio"

#: qtgui/elementtranslator.cpp:35
msgid "Helium"
msgstr "Hélio"

#: qtgui/elementtranslator.cpp:38
msgid "Lithium"
msgstr "Lítio"

#: qtgui/elementtranslator.cpp:41
msgid "Beryllium"
msgstr "Berílio"

#: qtgui/elementtranslator.cpp:44
msgid "Boron"
msgstr "Boro"

#: qtgui/elementtranslator.cpp:47
msgid "Carbon"
msgstr "Carbono"

#: qtgui/elementtranslator.cpp:50
msgid "Nitrogen"
msgstr "Azoto"

#: qtgui/elementtranslator.cpp:53
msgid "Oxygen"
msgstr "Oxigénio"

#: qtgui/elementtranslator.cpp:56
msgid "Fluorine"
msgstr "Flúor"

#: qtgui/elementtranslator.cpp:59
msgid "Neon"
msgstr "Néon"

#: qtgui/elementtranslator.cpp:62
msgid "Sodium"
msgstr "Sódio"

#: qtgui/elementtranslator.cpp:65
msgid "Magnesium"
msgstr "Magnésio"

#: qtgui/elementtranslator.cpp:68
msgid "Aluminum"
msgstr "Alumínio"

#: qtgui/elementtranslator.cpp:71
msgid "Silicon"
msgstr "Silício"

#: qtgui/elementtranslator.cpp:74
msgid "Phosphorus"
msgstr "Fósforo"

#: qtgui/elementtranslator.cpp:77
msgid "Sulfur"
msgstr "Enxofre"

#: qtgui/elementtranslator.cpp:80
msgid "Chlorine"
msgstr "Cloro"

#: qtgui/elementtranslator.cpp:83
msgid "Argon"
msgstr "Árgon"

#: qtgui/elementtranslator.cpp:86
msgid "Potassium"
msgstr "Potássio"

#: qtgui/elementtranslator.cpp:89
msgid "Calcium"
msgstr "Cálcio"

#: qtgui/elementtranslator.cpp:92
msgid "Scandium"
msgstr "Escândio"

#: qtgui/elementtranslator.cpp:95
msgid "Titanium"
msgstr "Titânio"

#: qtgui/elementtranslator.cpp:98
msgid "Vanadium"
msgstr "Vanádio"

#: qtgui/elementtranslator.cpp:101
msgid "Chromium"
msgstr "Crómio"

#: qtgui/elementtranslator.cpp:104
msgid "Manganese"
msgstr "Manganésio"

#: qtgui/elementtranslator.cpp:107
msgid "Iron"
msgstr "Ferro"

#: qtgui/elementtranslator.cpp:110
msgid "Cobalt"
msgstr "Cobalto"

#: qtgui/elementtranslator.cpp:113
msgid "Nickel"
msgstr "Níquel"

#: qtgui/elementtranslator.cpp:116
msgid "Copper"
msgstr "Cobre"

#: qtgui/elementtranslator.cpp:119
msgid "Zinc"
msgstr "Zinco"

#: qtgui/elementtranslator.cpp:122
msgid "Gallium"
msgstr "Gálio"

#: qtgui/elementtranslator.cpp:125
msgid "Germanium"
msgstr "Germânio"

#: qtgui/elementtranslator.cpp:128
msgid "Arsenic"
msgstr "Arsénio"

#: qtgui/elementtranslator.cpp:131
msgid "Selenium"
msgstr "Selénio"

#: qtgui/elementtranslator.cpp:134
msgid "Bromine"
msgstr "Bromo"

#: qtgui/elementtranslator.cpp:137
msgid "Krypton"
msgstr "Crípton"

#: qtgui/elementtranslator.cpp:140
msgid "Rubidium"
msgstr "Rubídio"

#: qtgui/elementtranslator.cpp:143
msgid "Strontium"
msgstr "Estrôncio"

#: qtgui/elementtranslator.cpp:146
msgid "Yttrium"
msgstr "Ítrio"

#: qtgui/elementtranslator.cpp:149
msgid "Zirconium"
msgstr "Zircónio"

#: qtgui/elementtranslator.cpp:152
msgid "Niobium"
msgstr "Nióbio"

#: qtgui/elementtranslator.cpp:155
msgid "Molybdenum"
msgstr "Molibdénio"

#: qtgui/elementtranslator.cpp:158
msgid "Technetium"
msgstr "Tecnécio"

#: qtgui/elementtranslator.cpp:161
msgid "Ruthenium"
msgstr "Ruténio"

#: qtgui/elementtranslator.cpp:164
msgid "Rhodium"
msgstr "Ródio"

#: qtgui/elementtranslator.cpp:167
msgid "Palladium"
msgstr "Paládio"

#: qtgui/elementtranslator.cpp:170
msgid "Silver"
msgstr "Prata"

#: qtgui/elementtranslator.cpp:173
msgid "Cadmium"
msgstr "Cádmio"

#: qtgui/elementtranslator.cpp:176
msgid "Indium"
msgstr "Índio"

#: qtgui/elementtranslator.cpp:179
msgid "Tin"
msgstr "Zinco"

#: qtgui/elementtranslator.cpp:182
msgid "Antimony"
msgstr "Antimónio"

#: qtgui/elementtranslator.cpp:185
msgid "Tellurium"
msgstr "Telúrio"

#: qtgui/elementtranslator.cpp:188
msgid "Iodine"
msgstr "Iodo"

#: qtgui/elementtranslator.cpp:191
msgid "Xenon"
msgstr "Xénon"

#: qtgui/elementtranslator.cpp:194
msgid "Cesium"
msgstr "Césio"

#: qtgui/elementtranslator.cpp:197
msgid "Barium"
msgstr "Bário"

#: qtgui/elementtranslator.cpp:200
msgid "Lanthanum"
msgstr "Lantânio"

#: qtgui/elementtranslator.cpp:203
msgid "Cerium"
msgstr "Cério"

#: qtgui/elementtranslator.cpp:206
msgid "Praseodymium"
msgstr "Praseodímio"

#: qtgui/elementtranslator.cpp:209
msgid "Neodymium"
msgstr "Neodímio"

#: qtgui/elementtranslator.cpp:212
msgid "Promethium"
msgstr "Promécio"

#: qtgui/elementtranslator.cpp:215
msgid "Samarium"
msgstr "Samário"

#: qtgui/elementtranslator.cpp:218
msgid "Europium"
msgstr "Európio"

#: qtgui/elementtranslator.cpp:221
msgid "Gadolinium"
msgstr "Gadolínio"

#: qtgui/elementtranslator.cpp:224
msgid "Terbium"
msgstr "Térbio"

#: qtgui/elementtranslator.cpp:227
msgid "Dysprosium"
msgstr "Disprósio"

#: qtgui/elementtranslator.cpp:230
msgid "Holmium"
msgstr "Hólmio"

#: qtgui/elementtranslator.cpp:233
msgid "Erbium"
msgstr "Érbio"

#: qtgui/elementtranslator.cpp:236
msgid "Thulium"
msgstr "Túlio"

#: qtgui/elementtranslator.cpp:239
msgid "Ytterbium"
msgstr "Itérbio"

#: qtgui/elementtranslator.cpp:242
msgid "Lutetium"
msgstr "Lutécio"

#: qtgui/elementtranslator.cpp:245
msgid "Hafnium"
msgstr "Háfnio"

#: qtgui/elementtranslator.cpp:248
msgid "Tantalum"
msgstr "Tântalo"

#: qtgui/elementtranslator.cpp:251
msgid "Tungsten"
msgstr "Tungsténio"

#: qtgui/elementtranslator.cpp:254
msgid "Rhenium"
msgstr "Rénio"

#: qtgui/elementtranslator.cpp:257
msgid "Osmium"
msgstr "Ósmio"

#: qtgui/elementtranslator.cpp:260
msgid "Iridium"
msgstr "Irídio"

#: qtgui/elementtranslator.cpp:263
msgid "Platinum"
msgstr "Platina"

#: qtgui/elementtranslator.cpp:266
msgid "Gold"
msgstr "Ouro"

#: qtgui/elementtranslator.cpp:269
msgid "Mercury"
msgstr "Mercúrio"

#: qtgui/elementtranslator.cpp:272
msgid "Thallium"
msgstr "Tálio"

#: qtgui/elementtranslator.cpp:275
msgid "Lead"
msgstr "Chumbo"

#: qtgui/elementtranslator.cpp:278
msgid "Bismuth"
msgstr "Bismuto"

#: qtgui/elementtranslator.cpp:281
msgid "Polonium"
msgstr "Polónio"

#: qtgui/elementtranslator.cpp:284
msgid "Astatine"
msgstr "Ástato"

#: qtgui/elementtranslator.cpp:287
msgid "Radon"
msgstr "Rádon"

#: qtgui/elementtranslator.cpp:290
msgid "Francium"
msgstr "Frâncio"

#: qtgui/elementtranslator.cpp:293
msgid "Radium"
msgstr "Rádio"

#: qtgui/elementtranslator.cpp:296
msgid "Actinium"
msgstr "Actínio"

#: qtgui/elementtranslator.cpp:299
msgid "Thorium"
msgstr "Tório"

#: qtgui/elementtranslator.cpp:302
msgid "Protactinium"
msgstr "Protactínio"

#: qtgui/elementtranslator.cpp:305
msgid "Uranium"
msgstr "Urânio"

#: qtgui/elementtranslator.cpp:308
msgid "Neptunium"
msgstr "Neptúnio"

#: qtgui/elementtranslator.cpp:311
msgid "Plutonium"
msgstr "Plutónio"

#: qtgui/elementtranslator.cpp:314
msgid "Americium"
msgstr "Amerício"

#: qtgui/elementtranslator.cpp:317
msgid "Curium"
msgstr "Cúrio"

#: qtgui/elementtranslator.cpp:320
msgid "Berkelium"
msgstr "Berquélio"

#: qtgui/elementtranslator.cpp:323
msgid "Californium"
msgstr "Califórnio"

#: qtgui/elementtranslator.cpp:326
msgid "Einsteinium"
msgstr "Einsténio"

#: qtgui/elementtranslator.cpp:329
msgid "Fermium"
msgstr "Férmio"

#: qtgui/elementtranslator.cpp:332
msgid "Mendelevium"
msgstr "Mendelévio"

#: qtgui/elementtranslator.cpp:335
msgid "Nobelium"
msgstr "Nobélio"

#: qtgui/elementtranslator.cpp:338
msgid "Lawrencium"
msgstr "Laurêncio"

#: qtgui/elementtranslator.cpp:341
msgid "Rutherfordium"
msgstr "Rutherfórdio"

#: qtgui/elementtranslator.cpp:344
msgid "Dubnium"
msgstr "Dúbnio"

#: qtgui/elementtranslator.cpp:347
msgid "Seaborgium"
msgstr "Seabórgio"

#: qtgui/elementtranslator.cpp:350
msgid "Bohrium"
msgstr "Bóhrio"

#: qtgui/elementtranslator.cpp:353
msgid "Hassium"
msgstr "Hássio"

#: qtgui/elementtranslator.cpp:356
msgid "Meitnerium"
msgstr "Meitnério"

#: qtgui/elementtranslator.cpp:359
msgid "Darmstadtium"
msgstr "Darmstádio"

#: qtgui/elementtranslator.cpp:362
msgid "Roentgenium"
msgstr "Roentgénio"

#: qtgui/elementtranslator.cpp:365
msgid "Copernicium"
msgstr "Copernício"

#: qtgui/elementtranslator.cpp:368
msgid "Nihonium"
msgstr "Nihônio"

#: qtgui/elementtranslator.cpp:371
msgid "Flerovium"
msgstr "Fleróvio"

#: qtgui/elementtranslator.cpp:374
msgid "Moscovium"
msgstr "Moscóvio"

#: qtgui/elementtranslator.cpp:377
msgid "Livermorium"
msgstr "Livermório"

#: qtgui/elementtranslator.cpp:380
msgid "Tennessine"
msgstr "Tenesso"

#: qtgui/elementtranslator.cpp:383
msgid "Oganesson"
msgstr "Oganesson"

#: qtgui/filebrowsewidget.cpp:39
msgid "Browse"
msgstr "Procurar"

#: qtgui/filebrowsewidget.cpp:113
msgid "Select file:"
msgstr "Selecionar ficheiro:"

#: qtgui/filebrowsewidget.cpp:116
msgid "Select executable:"
msgstr "Selecionar executável:"

#: qtgui/fileformatdialog.cpp:65
msgid "Unable to find a suitable file reader for the selected file."
msgstr ""
"Incapaz de encontrar um leitor de ficheiros adequado para o ficheiro "
"seleccionado."

#: qtgui/fileformatdialog.cpp:109
msgid "Unable to find a suitable file writer for the selected format."
msgstr ""
"Não foi possível encontrar um gravador de ficheiro adequado para o formato "
"selecionado."

#: qtgui/fileformatdialog.cpp:156
msgctxt "File handlers"
msgid "handlers"
msgstr "manipuladores"

#: qtgui/fileformatdialog.cpp:157
msgctxt "e.g. file handlers that can 'handle' this file."
msgid "handle"
msgstr ""

#: qtgui/fileformatdialog.cpp:161
msgctxt "File readers"
msgid "readers"
msgstr "leitores"

#: qtgui/fileformatdialog.cpp:162
msgctxt "e.g. file readers that can 'read' this file."
msgid "read"
msgstr "ler"

#: qtgui/fileformatdialog.cpp:166
msgctxt "File writers"
msgid "writers"
msgstr "escritores"

#: qtgui/fileformatdialog.cpp:167
msgctxt "e.g. file writers that can 'write' this file."
msgid "write"
msgstr "escrever"

#: qtgui/fileformatdialog.cpp:172
#, qt-format
msgid "Multiple %1 found that can %2 this format. Which should be used?"
msgstr "Vários %1 encontrados que podem %2 este formato. Qual deve ser usado?"

#: qtgui/fileformatdialog.cpp:259
msgid "All files (*);;"
msgstr "Todos os ficheiros (*);;"

#: qtgui/fileformatdialog.cpp:262
#, qt-format
msgid "All supported formats (%1);;"
msgstr "Todos os formatos suportados (%1);;"

#: qtgui/interfacescript.cpp:223
#, qt-format
msgid "Error reading molecule representation: Unrecognized file format: %1"
msgstr ""
"Erro ao ler a representação da molécula: Formato de ficheiro não "
"reconhecido: %1"

#: qtgui/jsonwidget.cpp:53
#, fuzzy
msgid "'userOptions' missing."
msgstr "'userOptions' em falta, ou não um objeto."

#: qtgui/jsonwidget.cpp:84
#, qt-format
msgid "Option '%1' does not refer to an object."
msgstr ""

#: qtgui/jsonwidget.cpp:91
#, qt-format
msgid "'type' is not a string for option '%1'."
msgstr ""

#: qtgui/jsonwidget.cpp:98
#, fuzzy, qt-format
msgid "Could not find option '%1'."
msgstr "Não é possível executar povray."

#: qtgui/jsonwidget.cpp:152
#, qt-format
msgid "Tab %1"
msgstr ""

#. i18n: file: qtplugins/lammpsinput/lammpsinputdialog.ui:53
#. i18n: ectx: property (text), widget (QLineEdit, titleLine)
#: qtgui/jsonwidget.cpp:175:609
msgid "Title"
msgstr "Título"

#: qtgui/jsonwidget.cpp:179
msgid "Filename Base"
msgstr "Base do nome do ficheiro"

#: qtgui/jsonwidget.cpp:183
msgid "Processor Cores"
msgstr "Processadores"

#: qtgui/jsonwidget.cpp:187
msgid "Calculation Type"
msgstr "Tipo de Cálculo"

#: qtgui/jsonwidget.cpp:191
msgid "Theory"
msgstr "Nível de Teoria"

#: qtgui/jsonwidget.cpp:191
msgid "Basis"
msgstr "Base"

#: qtgui/jsonwidget.cpp:196
msgid "Charge"
msgstr ""

#: qtgui/jsonwidget.cpp:199
msgid "Multiplicity"
msgstr ""

#: qtgui/jsonwidget.cpp:511
#, qt-format
msgid "Error: value must be object for key '%1'."
msgstr ""

#: qtgui/jsonwidget.cpp:542
#, qt-format
msgid "Unrecognized option type '%1' for option '%2'."
msgstr ""

#: qtgui/jsonwidget.cpp:551 qtgui/jsonwidget.cpp:587 qtgui/jsonwidget.cpp:609
#: qtgui/jsonwidget.cpp:630 qtgui/jsonwidget.cpp:653 qtgui/jsonwidget.cpp:675
#, qt-format
msgid "Error setting default for option '%1'. Bad widget type."
msgstr ""

#: qtgui/jsonwidget.cpp:558 qtgui/jsonwidget.cpp:594 qtgui/jsonwidget.cpp:616
#: qtgui/jsonwidget.cpp:637 qtgui/jsonwidget.cpp:660 qtgui/jsonwidget.cpp:682
#, qt-format
msgid "Error setting default for option '%1'. Bad default value:"
msgstr ""

#: qtgui/jsonwidget.cpp:572
#, qt-format
msgid ""
"Error setting default for option '%1'. Could not find valid combo entry "
"index from value:"
msgstr ""

#: qtgui/jsonwidget.cpp:744
#, qt-format
msgid "Unhandled widget in collectOptions for option '%1'."
msgstr ""

#: qtgui/jsonwidget.cpp:786 qtplugins/cp2kinput/cp2kinputdialog.cpp:467
#: qtplugins/gamessinput/gamessinputdialog.cpp:407
#, fuzzy
msgid "[no molecule]"
msgstr "Molécula"

#: qtgui/layermodel.cpp:73
msgid "Layer"
msgstr ""

#: qtgui/moleculemodel.cpp:104
msgid "Untitled"
msgstr "Sem título"

#: qtgui/multiviewwidget.cpp:203
msgid "Create a new view"
msgstr "Criar uma nova visão"

#: qtgui/periodictableview.cpp:44
msgid "Periodic Table"
msgstr "Tabela Periódica"

#: qtgui/pythonscript.cpp:79 qtgui/pythonscript.cpp:164
#, qt-format
msgid "Error running script '%1 %2': Timed out waiting for start (%3)."
msgstr ""
"Erro ao executar o script '%1 %2': Tempo limite esgotado ao aguardar o "
"início (%3)."

#: qtgui/pythonscript.cpp:89 qtgui/pythonscript.cpp:174
#, qt-format
msgid ""
"Error running script '%1 %2': failed to write to stdin (len=%3, wrote %4 "
"bytes, QProcess error: %5)."
msgstr ""
"Erro ao executar o script '%1 %2': falha ao gravar em stdin (len= %3, gravou "
"%4 bytes, erro QProcess: %5)."

#: qtgui/pythonscript.cpp:102
#, qt-format
msgid "Error running script '%1 %2': Timed out waiting for finish (%3)."
msgstr ""
"Erro ao executar o script '%1 %2': Tempo limite esgotado ao aguardar "
"conclusão (%3)."

#: qtgui/pythonscript.cpp:110
#, qt-format
msgid ""
"Error running script '%1 %2': Abnormal exit status %3 (%4: %5)\n"
"\n"
"Output:\n"
"%6"
msgstr ""
"Erro ao executar o script '%1 %2': status de saída anormal %3 (%4: %5)\n"
"\n"
"Resultado:\n"
"%6"

#: qtgui/pythonscript.cpp:211
msgid "Script failed to start."
msgstr "Script falhou ao iniciar."

#: qtgui/pythonscript.cpp:214
msgid "Script crashed."
msgstr "O código falhou."

#: qtgui/pythonscript.cpp:217
msgid "Script timed out."
msgstr "O script expirou."

#: qtgui/pythonscript.cpp:220
msgid "Read error."
msgstr "Erro de leitura."

#: qtgui/pythonscript.cpp:223
msgid "Write error."
msgstr "Erro de escrita."

#: qtgui/pythonscript.cpp:227
msgid "Unknown error."
msgstr "Erro desconhecido."

<<<<<<< HEAD
#: qtgui/rwlayermanager.cpp:34 qtgui/rwlayermanager.cpp:89
#: qtgui/rwlayermanager.cpp:115
msgid "Modify Layers"
msgstr ""
=======
#: qtgui/rwmolecule.cpp:48
msgid "Modify Molecule"
msgstr "Modificar Molécula"
>>>>>>> b4f40af9

#: qtgui/rwlayermanager.cpp:178
#, fuzzy
msgid "Remove Layer"
msgstr "Remover Hidrogénios"

#: qtgui/rwlayermanager.cpp:185
#, fuzzy
msgid "Remove Layer Info"
msgstr "Remover Hidrogénios"

#: qtgui/rwlayermanager.cpp:194
msgid "Add Layer"
msgstr ""

#: qtgui/rwlayermanager.cpp:197
msgid "Add Layer Info"
msgstr ""

#. i18n: file: qtplugins/selectiontool/selectiontoolwidget.ui:39
#. i18n: ectx: property (text), widget (QLabel, label)
#: qtgui/rwlayermanager.cpp:204 qtgui/rwlayermanager.cpp:207
#: qtplugins/selectiontool/selectiontool.cpp:260:1516
#, fuzzy
msgid "Change Layer"
msgstr "Modificar a Ordem de Ligação"

#: qtgui/rwmolecule.cpp:50 qtgui/rwmolecule.cpp:59
msgid "Add Atom"
msgstr "Adicionar um Átomo"

#: qtgui/rwmolecule.cpp:81 qtgui/rwmolecule.cpp:96
#: qtplugins/editor/editor.cpp:122
msgid "Remove Atom"
msgstr "Remover Átomo"

#: qtgui/rwmolecule.cpp:106
msgid "Clear Atoms"
msgstr "Limpar Átomos"

#. i18n: file: qtplugins/editor/editortoolwidget.ui:43
#. i18n: ectx: property (text), widget (QCheckBox, adjustHydrogens)
#: qtgui/rwmolecule.cpp:118 qtgui/rwmolecule.cpp:126:465
msgid "Adjust Hydrogens"
msgstr "Ajustar os Hidrogénios"

<<<<<<< HEAD
#: qtgui/rwmolecule.cpp:140
#, fuzzy
=======
#: qtgui/rwmolecule.cpp:353
>>>>>>> b4f40af9
msgid "Change Elements"
msgstr "Trocar Elementos"

#: qtgui/rwmolecule.cpp:152
msgid "Change Element"
msgstr "Modificar o Elemento"

#: qtgui/rwmolecule.cpp:215
msgid "Change Atom Hybridization"
msgstr "Alterar Hibridização do Átomo"

#: qtgui/rwmolecule.cpp:227
msgid "Change Atom Formal Charge"
msgstr "Mudar Carga Formal do Átomo"

#: qtgui/rwmolecule.cpp:239
msgid "Change Atom Color"
msgstr "Mudar Cor do Átomo"

#: qtgui/rwmolecule.cpp:251
#, fuzzy
msgid "Change Atom Layer"
msgstr "Modificar a Ordem de Ligação"

#: qtgui/rwmolecule.cpp:267
msgid "Add Bond"
msgstr "Adicionar uma Ligação"

#: qtgui/rwmolecule.cpp:293
msgid "Removed Bond"
msgstr "Ligação Removida"

<<<<<<< HEAD
#: qtgui/rwmolecule.cpp:300
#, fuzzy
=======
#: qtgui/rwmolecule.cpp:780
>>>>>>> b4f40af9
msgid "Clear Bonds"
msgstr "Apagar Ligações"

<<<<<<< HEAD
#: qtgui/rwmolecule.cpp:315
#, fuzzy
=======
#: qtgui/rwmolecule.cpp:814
>>>>>>> b4f40af9
msgid "Set Bond Orders"
msgstr "Definir Ordens de Ligação"

#: qtgui/rwmolecule.cpp:327
msgid "Change Bond Order"
msgstr "Modificar a Ordem de Ligação"

#: qtgui/rwmolecule.cpp:350
msgid "Update Bonds"
msgstr "Atualizar Ligações"

#: qtgui/rwmolecule.cpp:369
msgid "Update Bond"
msgstr "Atualizar Ligação"

<<<<<<< HEAD
#: qtgui/rwmolecule.cpp:389
#, fuzzy
=======
#: qtgui/rwmolecule.cpp:979
>>>>>>> b4f40af9
msgid "Add Unit Cell"
msgstr "Adicionar Célula Unitária"

<<<<<<< HEAD
#: qtgui/rwmolecule.cpp:402
#, fuzzy
=======
#: qtgui/rwmolecule.cpp:1011
>>>>>>> b4f40af9
msgid "Remove Unit Cell"
msgstr "Remover Célula Unitária"

#: qtgui/rwmolecule.cpp:465
msgid "Edit Unit Cell"
msgstr "Editar Célula Unitária"

<<<<<<< HEAD
#: qtgui/rwmolecule.cpp:482
#, fuzzy
=======
#: qtgui/rwmolecule.cpp:1109
>>>>>>> b4f40af9
msgid "Wrap Atoms to Cell"
msgstr "Envolver Átomos na Célula"

<<<<<<< HEAD
#: qtgui/rwmolecule.cpp:505
#, fuzzy
=======
#: qtgui/rwmolecule.cpp:1132
>>>>>>> b4f40af9
msgid "Scale Cell Volume"
msgstr "Redimensionar Volume da Célula"

<<<<<<< HEAD
#: qtgui/rwmolecule.cpp:525
#, fuzzy
=======
#: qtgui/rwmolecule.cpp:1152
>>>>>>> b4f40af9
msgid "Build Super Cell"
msgstr "Construir Supercélula"

#: qtgui/rwmolecule.cpp:549
msgid "Niggli Reduction"
msgstr "Redução Niggli"

#: qtgui/rwmolecule.cpp:571
msgid "Rotate to Standard Orientation"
msgstr "Rodar para Orientação Padrão"

#: qtgui/rwmolecule.cpp:596 qtplugins/spacegroup/spacegroup.cpp:69
#, fuzzy
msgid "Reduce to Primitive"
msgstr "Reduzir à Célula Primitiva"

#: qtgui/rwmolecule.cpp:621 qtplugins/spacegroup/spacegroup.cpp:75
#: qtplugins/spacegroup/spacegroup.cpp:233
msgid "Conventionalize Cell"
msgstr "Convencionalizar Célula"

<<<<<<< HEAD
#: qtgui/rwmolecule.cpp:646 qtplugins/spacegroup/spacegroup.cpp:258
#, fuzzy
=======
#: qtgui/rwmolecule.cpp:1273 qtplugins/spacegroup/spacegroup.cpp:258
>>>>>>> b4f40af9
msgid "Symmetrize Cell"
msgstr "Simetrizar Célula"

#: qtgui/rwmolecule.cpp:665 qtplugins/spacegroup/spacegroup.cpp:86
msgid "Fill Unit Cell"
msgstr "Preencher Célula Unitária"

#: qtgui/rwmolecule.cpp:685
#, fuzzy
msgid "Reduce Cell to Asymmetric Unit"
msgstr "Reduzir a Unidade Assimétrica"

#: qtgui/rwmolecule_undo.h:30
msgid "Modify Molecule"
msgstr ""

#: qtplugins/3dmol/3dmol.cpp:43
msgid "ThreeDMol HTML Block."
msgstr "Bloco HTML ThreeDMol."

#: qtplugins/3dmol/3dmol.cpp:53 qtplugins/fetchpdb/fetchpdb.cpp:41
#: qtplugins/importpqr/importpqr.cpp:59
#: qtplugins/insertfragment/insertfragment.cpp:70
#: qtplugins/networkdatabases/networkdatabases.cpp:53
#: qtplugins/povray/povray.cpp:58 qtplugins/svg/svg.cpp:46
#: qtplugins/vrml/vrml.cpp:58
msgid "&File"
msgstr "&Ficheiro"

#: qtplugins/3dmol/3dmol.cpp:53 qtplugins/povray/povray.cpp:58
#: qtplugins/svg/svg.cpp:46 qtplugins/vrml/vrml.cpp:58
msgid "&Export"
msgstr "&Exportar"

#: qtplugins/3dmol/3dmol.h:42
msgid "ThreeDMol"
msgstr ""

<<<<<<< HEAD
#: qtplugins/apbs/apbs.cpp:43
msgid "Run APBS..."
msgstr ""

#: qtplugins/apbs/apbs.cpp:48
#, fuzzy
msgid "Open Output File..."
msgstr "Abrir Ficheiro WFN"
=======
#. i18n: file: qtplugins/apbs/apbsdialog.ui:177
#. i18n: ectx: property (text), widget (QPushButton, runApbsButton)
#: qtplugins/apbs/apbs.cpp:43:141
msgid "Run APBS"
msgstr "Executar APBS"

#: qtplugins/apbs/apbs.cpp:48 qtplugins/apbs/apbs.cpp:73
#: qtplugins/cp2kinput/cp2kinput.cpp:80
#: qtplugins/gamessinput/gamessinput.cpp:83
#: qtplugins/quantuminput/quantuminput.cpp:107
msgid "Open Output File"
msgstr "Abrir Ficheiro de Saída"
>>>>>>> b4f40af9

#: qtplugins/apbs/apbs.cpp:61 qtplugins/cp2kinput/cp2kinput.cpp:60
#: qtplugins/gamessinput/gamessinput.cpp:63
#: qtplugins/lammpsinput/lammpsinput.cpp:59
#: qtplugins/openmminput/openmminput.cpp:57
#: qtplugins/quantuminput/quantuminput.cpp:83
msgid "&Input"
msgstr ""

#: qtplugins/apbs/apbs.cpp:61
msgid "&APBS"
msgstr "&APBS"

#: qtplugins/apbs/apbs.cpp:73 qtplugins/cp2kinput/cp2kinput.cpp:80
#: qtplugins/gamessinput/gamessinput.cpp:83
#: qtplugins/quantuminput/quantuminput.cpp:107
msgid "Open Output File"
msgstr ""

#: qtplugins/apbs/apbs.cpp:74
msgid "OpenDX File (*.dx)"
msgstr "Ficheiro OpenDX (*.dx)"

#: qtplugins/apbs/apbs.cpp:127
msgid "IO Error"
msgstr "Erro de Entrada/Saída"

#: qtplugins/apbs/apbs.cpp:128
#, qt-format
msgid "Error reading structure file (%1)."
msgstr "Problema ao ler a estrutura do ficheiro (%1)."

#: qtplugins/apbs/apbs.cpp:148 qtplugins/apbs/apbs.cpp:155
msgid "OpenDX Error"
msgstr "Erro OpenDX"

#: qtplugins/apbs/apbs.cpp:149
#, qt-format
msgid "Error reading OpenDX file: %1"
msgstr "Erro ao ler ficheiro OpenDX: %1"

#: qtplugins/apbs/apbs.cpp:156
msgid "Error reading OpenDX file: No cube found"
msgstr "Erro ao ler ficheiro OpenDX: Nenhum cubo encontrado"

#. i18n: file: qtplugins/apbs/apbsdialog.ui:14
#. i18n: ectx: property (windowTitle), widget (QDialog, ApbsDialog)
#: qtplugins/apbs/apbs.h:42:87
msgid "APBS"
msgstr "APBS"

#: qtplugins/apbs/apbs.h:45
msgid "Interact with APBS utilities."
msgstr "Interagir com utilitários APBS."

#: qtplugins/apbs/apbsdialog.cpp:91
msgid "Open PDB File"
msgstr "Abrir Ficheiro PDB"

#: qtplugins/apbs/apbsdialog.cpp:92
msgid "PDB Files (*.pdb)"
msgstr "Ficheiros PDB (*.pdb)"

#: qtplugins/apbs/apbsdialog.cpp:102
msgid "Open PQR File"
msgstr "Abrir Ficheiro PQR"

#: qtplugins/apbs/apbsdialog.cpp:103
msgid "PQR Files (*.pqr)"
msgstr "Ficheiros PQR (*.pqr)"

#: qtplugins/apbs/apbsdialog.cpp:143 qtplugins/apbs/apbsdialog.cpp:153
#: qtplugins/commandscripts/command.cpp:98 qtplugins/cp2kinput/cp2kinput.cpp:96
#: qtplugins/gamessinput/gamessinput.cpp:99
#: qtplugins/insertfragment/insertfragment.cpp:119
#: qtplugins/lammpsinput/lammpsinput.cpp:75
#: qtplugins/openbabel/openbabel.cpp:195 qtplugins/openbabel/openbabel.cpp:204
#: qtplugins/openbabel/openbabel.cpp:214 qtplugins/openbabel/openbabel.cpp:328
#: qtplugins/openbabel/openbabel.cpp:354 qtplugins/openbabel/openbabel.cpp:363
#: qtplugins/openbabel/openbabel.cpp:415 qtplugins/openbabel/openbabel.cpp:464
#: qtplugins/openbabel/openbabel.cpp:477 qtplugins/openbabel/openbabel.cpp:502
#: qtplugins/openbabel/openbabel.cpp:516 qtplugins/openbabel/openbabel.cpp:544
#: qtplugins/openbabel/openbabel.cpp:556 qtplugins/openbabel/openbabel.cpp:601
#: qtplugins/openbabel/openbabel.cpp:649 qtplugins/openbabel/openbabel.cpp:689
#: qtplugins/openbabel/openbabel.cpp:719
#: qtplugins/openmminput/openmminput.cpp:73
#: qtplugins/quantuminput/quantuminput.cpp:123
msgid "Error"
msgstr "Erro"

#: qtplugins/apbs/apbsdialog.cpp:144
#, qt-format
msgid "Error running APBS: %1"
msgstr "Erro ao executar APBS: %1"

#: qtplugins/apbs/apbsdialog.cpp:153
msgid "Please specify PDB file"
msgstr "Especifique o ficheiro PDB"

#: qtplugins/apbs/apbsdialog.cpp:186
msgid "Save APBS Input File"
msgstr "Gravar Ficheiro de Entrada APBS"

#: qtplugins/apbs/apbsdialog.cpp:186
msgid "ABPS Input (*.in)"
msgstr "Entrada ABPS (*.in)"

#. i18n: file: qtplugins/apbs/apbsoutputdialog.ui:14
#. i18n: ectx: property (windowTitle), widget (QDialog, ApbsOutputDialog)
#: qtplugins/apbs/apbsdialog.cpp:190
#: qtplugins/clientserver/connectionsettingsdialog.cpp:75:147
msgid "Success"
msgstr "Sucesso"

#: qtplugins/apbs/apbsdialog.cpp:191
#, qt-format
msgid "Input file written to '%1'"
msgstr "Ficheiro de entrada gravado em %1"

<<<<<<< HEAD
#: qtplugins/applycolors/applycolors.cpp:29
#: qtplugins/applycolors/applycolors.cpp:50
#, fuzzy
=======
#: qtplugins/applycolors/applycolors.cpp:23
>>>>>>> b4f40af9
msgid "By Custom Color..."
msgstr "Por Cor Personalizada..."

#: qtplugins/applycolors/applycolors.cpp:34
#, fuzzy
msgid "By Atomic Index"
msgstr "Número Atômico."

#: qtplugins/applycolors/applycolors.cpp:39
#, fuzzy
msgid "By Distance"
msgstr "Distância:"

#: qtplugins/applycolors/applycolors.cpp:44
#, fuzzy
msgid "By Element"
msgstr "Elemento"

#: qtplugins/applycolors/applycolors.cpp:55
msgid "By Chain"
msgstr ""

#: qtplugins/applycolors/applycolors.cpp:60
#, fuzzy
msgid "By Secondary Structure"
msgstr "Mostra a estrutura secundária da proteína"

#: qtplugins/applycolors/applycolors.cpp:65
#, fuzzy
msgid "By Amino Acid"
msgstr "Aminoácidos:"

#: qtplugins/applycolors/applycolors.cpp:70
msgid "By Shapely Scheme"
msgstr ""

#: qtplugins/applycolors/applycolors.cpp:84
msgid "Apply color schemes to atoms and residues."
msgstr "Aplicar o esquema de cores aos átomos e resíduos."

#: qtplugins/applycolors/applycolors.cpp:95
#: qtplugins/applycolors/applycolors.cpp:97
#: qtplugins/overlayaxes/overlayaxes.cpp:264
#: qtplugins/resetview/resetview.cpp:65
msgid "&View"
msgstr "&Ver"

#: qtplugins/applycolors/applycolors.cpp:95
#, fuzzy
msgid "Color Atoms"
msgstr "Cores"

#: qtplugins/applycolors/applycolors.cpp:97
#, fuzzy
msgid "Color Residues"
msgstr "Cor por resíduo"

#: qtplugins/applycolors/applycolors.h:27
#, fuzzy
msgid "ApplyColors"
msgstr "Cores"

#: qtplugins/ballandstick/ballandstick.cpp:92
msgid "Atom scale"
msgstr ""

#: qtplugins/ballandstick/ballandstick.cpp:101
#, fuzzy
msgid "Bond scale"
msgstr "Ângulo da Ligação"

#: qtplugins/ballandstick/ballandstick.cpp:104
#: qtplugins/wireframe/wireframe.cpp:93
#, fuzzy
msgid "Show multiple bonds"
msgstr "Exibir ligações múltiplas?"

#: qtplugins/ballandstick/ballandstick.cpp:110
#: qtplugins/wireframe/wireframe.cpp:99
#, fuzzy
msgid "Show hydrogens"
msgstr "Mostrar hidrogênios?"

#: qtplugins/ballandstick/ballandstick.h:29
msgid "Ball and Stick"
msgstr "Bolas e Paus"

#: qtplugins/ballandstick/ballandstick.h:33
msgid "Render atoms as spheres and bonds as cylinders."
msgstr "Desenha átomos como esferas e ligações como cilindros."

#: qtplugins/bondcentrictool/bondcentrictool.cpp:302
#, fuzzy
msgid "Bond-Centric Manipulation"
msgstr "Manipulação Cêntrica da Ligação"

#: qtplugins/bondcentrictool/bondcentrictool.cpp:950
#: qtplugins/bondcentrictool/bondcentrictool.cpp:1038
#: qtplugins/measuretool/measuretool.cpp:197
#: qtplugins/measuretool/measuretool.cpp:205
#: qtplugins/measuretool/measuretool.cpp:206
#, qt-format
msgid "%L1°"
msgstr ""

#: qtplugins/bondcentrictool/bondcentrictool.cpp:972
#: qtplugins/editor/editor.cpp:237 qtplugins/measuretool/measuretool.cpp:214
#: qtplugins/measuretool/measuretool.cpp:215
#: qtplugins/measuretool/measuretool.cpp:217
#, qt-format
msgid "%L1 Å"
msgstr ""

#: qtplugins/bondcentrictool/bondcentrictool.h:188
msgid "Bond centric manipulation tool."
msgstr "Ferramenta de manipulação ligação centrada."

#: qtplugins/bondcentrictool/bondcentrictool.h:193
msgid ""
"Tool used to edit molecular geometry by changing bond lengths and angles."
msgstr ""
"Ferramenta usada para editar a geometria molecular, alterando comprimentos e "
"ângulos das ligações."

#: qtplugins/bonding/bonding.cpp:40
msgid "Bond Atoms"
msgstr "Ligar Átomos"

#: qtplugins/bonding/bonding.cpp:41
msgid "Remove Bonds"
msgstr "Remover Ligações"

#: qtplugins/bonding/bonding.cpp:42
msgid "Configure Bonding…"
msgstr "Configurar Ligações…"

#: qtplugins/bonding/bonding.cpp:65
#: qtplugins/coordinateeditor/coordinateeditor.cpp:45
#: qtplugins/customelements/customelements.cpp:54
#: qtplugins/hydrogens/hydrogens.cpp:67
#: qtplugins/insertfragment/insertfragment.cpp:72
#: qtplugins/lineformatinput/lineformatinput.cpp:71
msgid "&Build"
msgstr "&Construir"

#: qtplugins/bonding/bonding.cpp:65
#: qtplugins/propertytables/propertymodel.cpp:381
#, fuzzy
msgid "Bond"
msgstr "Ligação"

#: qtplugins/bonding/bonding.h:32
msgid "Bonding"
msgstr ""

#: qtplugins/bonding/bonding.h:36
msgid "Perform bonding operations."
msgstr "Realize operações de ligação."

#: qtplugins/cartoons/cartoons.cpp:96
#, fuzzy
msgctxt "protein rendering style"
msgid "Backbone"
msgstr "Núcleo"

#: qtplugins/cartoons/cartoons.cpp:97
msgctxt "protein rendering style"
msgid "Trace"
msgstr ""

#: qtplugins/cartoons/cartoons.cpp:98
msgctxt "protein rendering style"
msgid "Tube"
msgstr ""

#: qtplugins/cartoons/cartoons.cpp:99
#, fuzzy
msgctxt "protein rendering style"
msgid "Ribbon"
msgstr "Fita"

#: qtplugins/cartoons/cartoons.cpp:100
#, fuzzy
msgctxt "protein rendering style"
msgid "Simple Cartoon"
msgstr "Desenho animado"

#: qtplugins/cartoons/cartoons.cpp:101
#, fuzzy
msgctxt "protein rendering style"
msgid "Cartoon"
msgstr "Desenho animado"

#: qtplugins/cartoons/cartoons.cpp:102
msgctxt "protein rendering style"
msgid "Rope"
msgstr ""

#: qtplugins/cartoons/cartoons.h:34
msgid "Simple display of Cartoons family."
msgstr ""

#: qtplugins/clientserver/clientserver.cpp:73
msgid "Client server operations."
msgstr "Operações cliente-servidor."

#: qtplugins/clientserver/clientserver.cpp:83
#: qtplugins/coloropacitymap/coloropacitymap.cpp:89
#: qtplugins/commandscripts/command.cpp:65
#: qtplugins/commandscripts/command.cpp:73 qtplugins/mongochem/mongochem.cpp:45
#: qtplugins/openbabel/openbabel.cpp:103
#: qtplugins/plugindownloader/plugindownloader.cpp:52
#: qtplugins/quantuminput/quantuminput.cpp:81 qtplugins/yaehmop/yaehmop.cpp:80
msgid "&Extensions"
msgstr "&Extensões"

#: qtplugins/clientserver/clientserver.cpp:83
msgid "S&erver"
msgstr "S&ervidor"

#: qtplugins/clientserver/clientserver.cpp:159
msgid "Connection failed"
msgstr "Falha na conexão"

#: qtplugins/clientserver/clientserver.cpp:160
#: qtplugins/clientserver/connectionsettingsdialog.cpp:68
#, qt-format
msgid "The connection to %2:%3 failed: connection refused."
msgstr "A conexão com %2:%3 falhou: conexão recusada."

#: qtplugins/clientserver/clientserver.cpp:218
#: qtplugins/clientserver/clientserver.cpp:229
msgid "Remote service error"
msgstr "Erro de serviço remoto"

#: qtplugins/clientserver/clientserver.cpp:230
#, qt-format
msgid "Connection failed with: %1"
msgstr "A conexão falhou com: %1"

#: qtplugins/clientserver/clientserver.cpp:252
#, qt-format
msgid "clientServer/%1:%2/lastOpenDir"
msgstr ""

#: qtplugins/clientserver/clientserver.cpp:264
#, qt-format
msgid "%1 ("
msgstr "%1 ("

#: qtplugins/clientserver/clientserver.cpp:266
#, qt-format
msgid "*.%1"
msgstr "*.%1"

#: qtplugins/clientserver/clientserver.h:56
msgid "Client server"
msgstr "Servidor do cliente"

#: qtplugins/clientserver/connectionsettingsdialog.cpp:67
msgid "Connection refused"
msgstr "Conexão recusada"

#: qtplugins/clientserver/connectionsettingsdialog.cpp:76
#, qt-format
msgid "Connection to %2:%3 succeeded!"
msgstr "Conexão a %2:%3 bem-sucedida!"

#: qtplugins/clientserver/filedialogmodel.cpp:666
msgid "Filename"
msgstr "Nome do ficheiro"

#: qtplugins/coloropacitymap/coloropacitymap.cpp:71
msgid "Edit Color Opacity Map..."
msgstr "Editar Mapa de Opacidade de Cor ..."

#: qtplugins/coloropacitymap/coloropacitymap.h:26
msgid "ColorOpacityMap"
msgstr ""

#: qtplugins/coloropacitymap/coloropacitymap.h:58
msgid "Edit color opacity maps, primarily for volume rendering."
msgstr ""
"Editar mapas de opacidade de cores, principalmente para renderização de "
"volume."

#: qtplugins/commandscripts/command.cpp:65
#: qtplugins/commandscripts/command.cpp:73
msgid "Scripts"
msgstr "Scripts"

#: qtplugins/commandscripts/command.cpp:99 qtplugins/cp2kinput/cp2kinput.cpp:97
#: qtplugins/gamessinput/gamessinput.cpp:100
#: qtplugins/lammpsinput/lammpsinput.cpp:76
#: qtplugins/openmminput/openmminput.cpp:74
#: qtplugins/quantuminput/quantuminput.cpp:124
#, qt-format
msgid ""
"Error reading output file '%1':\n"
"%2"
msgstr ""
"Erro ao ler o ficheiro de saída '%1':\n"
"%2"

#: qtplugins/commandscripts/command.cpp:188
#, qt-format
msgid "Processing %1"
msgstr ""

#: qtplugins/commandscripts/command.cpp:242
#: qtplugins/quantuminput/quantuminput.cpp:190
msgid "Set path to Python interpreter:"
msgstr "Definir caminho para interpretador Python:"

#: qtplugins/commandscripts/command.cpp:244
msgid ""
"Select the python interpreter to run external scripts.\n"
"Avogadro must be restarted for any changes to take effect."
msgstr ""
"Selecione o interpretador python para executar scripts externos.\n"
"O Avogadro deve ser reiniciado para que as alterações tenham efeito."

#: qtplugins/commandscripts/command.h:43
msgid "Command scripts"
msgstr "Scripts de comandos"

#: qtplugins/commandscripts/command.h:47
msgid "Run external script commands"
msgstr "Executar comandos de script externos"

#: qtplugins/coordinateeditor/coordinateeditor.cpp:29
msgid "Atomic &Coordinate Editor..."
msgstr "Editor de &Coordenadas Atômicas..."

#: qtplugins/coordinateeditor/coordinateeditor.h:39
msgid "Coordinate editor"
msgstr "Editor de coordenadas"

#: qtplugins/coordinateeditor/coordinateeditor.h:43
msgid "Text editing of atomic coordinates."
msgstr "Edição de texto de coordenadas atômicas."

#: qtplugins/coordinateeditor/coordinateeditordialog.cpp:237
msgid "Overwrite changes?"
msgstr "Sobrescrever alterações?"

#: qtplugins/coordinateeditor/coordinateeditordialog.cpp:238
msgid ""
"The text document has been modified. Would you like to discard your changes "
"and revert to the current molecule?"
msgstr ""
"O documento de texto foi modificado. Gostaria de descartar as suas "
"alterações e reverter para a molécula atual?"

#: qtplugins/coordinateeditor/coordinateeditordialog.cpp:365
msgid "Too few entries on line."
msgstr ""

#: qtplugins/coordinateeditor/coordinateeditordialog.cpp:381
msgid "Invalid element name."
msgstr "Nome de elemento inválido."

#: qtplugins/coordinateeditor/coordinateeditordialog.cpp:383
msgid "Element name."
msgstr "Nome do Elemento."

#: qtplugins/coordinateeditor/coordinateeditordialog.cpp:395
msgid "Invalid element symbol."
msgstr "Símbolo de elemento Inválido."

#: qtplugins/coordinateeditor/coordinateeditordialog.cpp:397
msgid "Element symbol."
msgstr "Símbolo do Elemento."

#: qtplugins/coordinateeditor/coordinateeditordialog.cpp:407
msgid "Invalid atomic number."
msgstr "Número atômico inválido."

#: qtplugins/coordinateeditor/coordinateeditordialog.cpp:409
msgid "Atomic number."
msgstr "Número Atômico."

#: qtplugins/coordinateeditor/coordinateeditordialog.cpp:418
#: qtplugins/coordinateeditor/coordinateeditordialog.cpp:429
#: qtplugins/coordinateeditor/coordinateeditordialog.cpp:440
#: qtplugins/coordinateeditor/coordinateeditordialog.cpp:451
#: qtplugins/coordinateeditor/coordinateeditordialog.cpp:462
#: qtplugins/coordinateeditor/coordinateeditordialog.cpp:473
msgid "Invalid coordinate."
msgstr "Coordenadas inválidas."

#: qtplugins/coordinateeditor/coordinateeditordialog.cpp:420
msgid "X coordinate."
msgstr "Coordenada X."

#: qtplugins/coordinateeditor/coordinateeditordialog.cpp:431
msgid "Y coordinate."
msgstr "Coordenada Y."

#: qtplugins/coordinateeditor/coordinateeditordialog.cpp:442
msgid "Z coordinate."
msgstr "Coordenada Z."

#: qtplugins/coordinateeditor/coordinateeditordialog.cpp:453
msgid "'a' lattice coordinate."
msgstr "coordenada de rede 'a'."

#: qtplugins/coordinateeditor/coordinateeditordialog.cpp:464
msgid "'b' lattice coordinate."
msgstr "coordenada de rede 'b'."

#: qtplugins/coordinateeditor/coordinateeditordialog.cpp:475
msgid "'c' coordinate."
msgstr "coordenada de rede 'c'."

#: qtplugins/coordinateeditor/coordinateeditordialog.cpp:559
msgid "Error applying geometry"
msgstr "Erro ao aplicar a geometria"

#: qtplugins/coordinateeditor/coordinateeditordialog.cpp:560
msgid ""
"Could not parse geometry specification. Fix the highlighted errors and try "
"again.\n"
"\n"
"(Hint: Hold the mouse over red text for a description of the error.)"
msgstr ""
"Não foi possível analisar a especificação da geometria. Corrija os erros "
"destacados e tente novamente.\n"
"\n"
"(Dica: mantenha o mouse sobre o texto em vermelho para obter uma descrição "
"do erro.)"

#: qtplugins/coordinateeditor/coordinateeditordialog.cpp:594
msgid "Edit Atomic Coordinates"
msgstr "Editar Coordenadas Atômicas"

#. i18n: file: qtplugins/surfaces/surfacedialog.ui:185
#. i18n: ectx: property (text), item, widget (QComboBox, resolutionCombo)
#: qtplugins/coordinateeditor/coordinateeditordialog.cpp:612
#: qtplugins/label/label.cpp:157:1570
msgid "Custom"
msgstr "Personalizar"

#: qtplugins/coordinateeditor/coordinateeditordialog.cpp:613
msgid "XYZ format (symbols)"
msgstr "Formato XYZ (símbolos)"

#: qtplugins/coordinateeditor/coordinateeditordialog.cpp:614
msgid "XYZ format (names)"
msgstr "Formato XYZ (nomes)"

#: qtplugins/coordinateeditor/coordinateeditordialog.cpp:615
msgid "XYZ format (atomic numbers)"
msgstr "Formato XYZ (números atômicos)"

#: qtplugins/coordinateeditor/coordinateeditordialog.cpp:616
msgid "Lattice coordinates (symbols)"
msgstr "Coordenadas de rede (símbolos)"

#: qtplugins/coordinateeditor/coordinateeditordialog.cpp:617
msgid "Lattice coordinates (names)"
msgstr "Coordenadas de rede (nomes)"

#: qtplugins/coordinateeditor/coordinateeditordialog.cpp:618
msgid "Lattice coordinates (atomic numbers)"
msgstr "Coordenadas de rede (números atômicos)"

#: qtplugins/coordinateeditor/coordinateeditordialog.cpp:620
msgid "GAMESS format (symbols)"
msgstr "Formato GAMESS (símbolos)"

#: qtplugins/coordinateeditor/coordinateeditordialog.cpp:621
msgid "GAMESS format (names)"
msgstr "Formato GAMESS (nomes)"

#: qtplugins/coordinateeditor/coordinateeditordialog.cpp:622
msgid "Turbomole format"
msgstr "Formato Turbomole"

#. i18n: file: qtplugins/coordinateeditor/coordinateeditordialog.ui:104
#. i18n: ectx: property (text), widget (QToolButton, copy)
#: qtplugins/copypaste/copypaste.cpp:33:258
msgid "Copy"
msgstr "Copiar"

#. i18n: file: qtplugins/coordinateeditor/coordinateeditordialog.ui:97
#. i18n: ectx: property (text), widget (QToolButton, cut)
#: qtplugins/copypaste/copypaste.cpp:34:255
msgid "Cut"
msgstr "Recortar"

#. i18n: file: qtplugins/coordinateeditor/coordinateeditordialog.ui:138
#. i18n: ectx: property (text), widget (QPushButton, clear)
#: qtplugins/copypaste/copypaste.cpp:35:267
msgid "Clear"
msgstr "Limpar"

#. i18n: file: qtplugins/coordinateeditor/coordinateeditordialog.ui:111
#. i18n: ectx: property (text), widget (QToolButton, paste)
#: qtplugins/copypaste/copypaste.cpp:36:261
msgid "Paste"
msgstr "Colar"

#: qtplugins/copypaste/copypaste.cpp:69
msgid "&Edit"
msgstr "&Editar"

#: qtplugins/copypaste/copypaste.cpp:114
msgid "Error Clipping Molecule"
msgstr "Erro na Área de Transferência para a Molécula"

#: qtplugins/copypaste/copypaste.cpp:115
msgid "Error generating clipboard data."
msgstr "Erro ao gerar dados da área de transferência."

#: qtplugins/copypaste/copypaste.cpp:116
#, qt-format
msgctxt "file format"
msgid ""
"Output format: %1\n"
"%2"
msgstr ""
"Formato de saída: %1\n"
"%2"

#: qtplugins/copypaste/copypaste.cpp:120 qtplugins/copypaste/copypaste.cpp:238
#, qt-format
msgid ""
"Reader error:\n"
"%1"
msgstr ""
"Erro do leitor:\n"
"%1"

#: qtplugins/copypaste/copypaste.cpp:199 qtplugins/copypaste/copypaste.cpp:232
msgid "Error Pasting Molecule"
msgstr "Erro ao Colar Molécula"

#: qtplugins/copypaste/copypaste.cpp:200
msgid "Cannot paste molecule: Clipboard empty!"
msgstr "Não é possível colar a molécula: área de transferência vazia!"

#: qtplugins/copypaste/copypaste.cpp:233
msgid "Error reading clipboard data."
msgstr "Erro ao ler dados da área de transferência."

#: qtplugins/copypaste/copypaste.cpp:234
#, qt-format
msgctxt "file format description"
msgid ""
"Detected format: %1\n"
"%2"
msgstr ""
"Formato Detectado: %1\n"
"%2"

#: qtplugins/copypaste/copypaste.h:31
msgid "Copy and paste"
msgstr "Copiar e colar"

#: qtplugins/copypaste/copypaste.h:35
msgid "Interact with the clipboard."
msgstr "Interagir com área de transferência."

#: qtplugins/cp2kinput/cp2kinput.cpp:44
<<<<<<< HEAD
msgid "&CP2K..."
msgstr ""
=======
msgid "&CP2K"
msgstr "&CP2K"
>>>>>>> b4f40af9

#: qtplugins/cp2kinput/cp2kinput.h:45
msgid "CP2K input"
msgstr "Entrada CP2K"

#: qtplugins/cp2kinput/cp2kinput.h:47
msgid "Generate input for CP2K."
msgstr "Gerar Entrada para CP2K."

#: qtplugins/cp2kinput/cp2kinputdialog.cpp:272
msgid "Energy"
msgstr "Energia"

#: qtplugins/cp2kinput/cp2kinputdialog.cpp:275
msgid "Energy and Forces"
msgstr "Energia e Forças"

#: qtplugins/cp2kinput/cp2kinputdialog.cpp:278
msgid "Molecular Dynamics"
msgstr "Dinâmica Molecular"

#: qtplugins/cp2kinput/cp2kinputdialog.cpp:281
msgid "Geometry Optimization"
msgstr "Otimização Geométrica"

#: qtplugins/cp2kinput/cp2kinputdialog.cpp:350
msgid "Electronic structure methods (DFT)"
msgstr "Métodos de estrutura eletrônica (DFT)"

#: qtplugins/cp2kinput/cp2kinputdialog.cpp:353
msgid "Molecular Mechanics"
msgstr "Mecânica Molecular"

#: qtplugins/cp2kinput/cp2kinputdialog.cpp:356
msgid "Hybrid quantum classical (Not yet supported)"
msgstr "Híbrido quântico clássico (ainda não suportado)"

#: qtplugins/cp2kinput/cp2kinputdialog.cpp:371
msgid "EWALD"
msgstr "EWALD"

#. i18n: file: qtplugins/lammpsinput/lammpsinputdialog.ui:152
#. i18n: ectx: property (text), item, widget (QComboBox, waterPotentialCombo)
#: qtplugins/cp2kinput/cp2kinputdialog.cpp:374
#: qtplugins/cp2kinput/cp2kinputdialog.cpp:409:662
msgid "NONE"
msgstr ""

#. i18n: file: qtplugins/openmminput/openmminputdialog.ui:303
#. i18n: ectx: property (text), item, widget (QComboBox, nonBondedMethodCombo)
#: qtplugins/cp2kinput/cp2kinputdialog.cpp:377:1240
msgid "PME"
msgstr "PME"

#: qtplugins/cp2kinput/cp2kinputdialog.cpp:380
msgid "SPME"
msgstr "SPME"

#: qtplugins/cp2kinput/cp2kinputdialog.cpp:394
msgid "ATOMIC"
msgstr "ATÔMICO"

#: qtplugins/cp2kinput/cp2kinputdialog.cpp:397
msgid "CORE"
msgstr ""

#: qtplugins/cp2kinput/cp2kinputdialog.cpp:400
msgid "DENSITIES"
msgstr "DENSIDADES"

#: qtplugins/cp2kinput/cp2kinputdialog.cpp:403
msgid "HISTORY_RESTART"
msgstr ""

#: qtplugins/cp2kinput/cp2kinputdialog.cpp:406
msgid "MOPAC"
msgstr "M&OPAC"

#: qtplugins/cp2kinput/cp2kinputdialog.cpp:412
msgid "RANDOM"
msgstr "ALEATÓRIO"

#: qtplugins/cp2kinput/cp2kinputdialog.cpp:415
msgid "RESTART"
msgstr "REINICIAR"

#: qtplugins/cp2kinput/cp2kinputdialog.cpp:418
msgid "SPARSE"
msgstr ""

#: qtplugins/cp2kinput/cp2kinputdialog.cpp:432
msgid "BROYDEN"
msgstr ""

#: qtplugins/cp2kinput/cp2kinputdialog.cpp:435
#, fuzzy
msgid "Conjugate Gradients"
msgstr "Conjugar os Gradientes"

#: qtplugins/cp2kinput/cp2kinputdialog.cpp:438
msgid "DIIS"
msgstr "DIIS"

#: qtplugins/cp2kinput/cp2kinputdialog.cpp:441
#, fuzzy
msgid "Steepest descent"
msgstr "Descida Inclinada"

#: qtplugins/cp2kinput/cp2kinputdialog.cpp:545
#: qtplugins/gamessinput/gamessinputdialog.cpp:430
msgid ""
"The input file has been modified. Would you like to overwrite your changes "
"to reflect the new geometry or job options?"
msgstr ""
"O ficheiro de entrada foi modificado. Gostaria de substituir as suas "
"alterações para refletir a nova geometria ou opções de trabalho?"

#: qtplugins/cp2kinput/cp2kinputdialog.cpp:549
#: qtplugins/gamessinput/gamessinputdialog.cpp:434
msgid "Overwrite modified input file?"
msgstr "Substituir o ficheiro de entrada modificado?"

#: qtplugins/cp2kinput/cp2kinputdialog.cpp:960
msgid "Save CP2K input file"
msgstr "Gravar ficheiro de entrada CP2K"

#: qtplugins/cp2kinput/cp2kinputdialog.cpp:1009
msgid "Submit CP2K Calculation"
msgstr "Enviar cálculo CP2K"

#: qtplugins/crystal/crystal.cpp:54 qtplugins/crystal/crystal.cpp:182
msgid "Import Crystal from Clipboard"
msgstr "I&mportar Cristal da Área de Transferência"

#: qtplugins/crystal/crystal.cpp:61
msgid "Toggle Unit Cell"
msgstr ""

#: qtplugins/crystal/crystal.cpp:66
msgid "Edit Unit Cell..."
msgstr "Editar Célula Unitária..."

#: qtplugins/crystal/crystal.cpp:71
msgid "&Wrap Atoms to Unit Cell"
msgstr "&Envolver Átomos na Célula Unitária"

#: qtplugins/crystal/crystal.cpp:77
msgid "Rotate to Standard &Orientation"
msgstr "Girar para &Orientação Padrão"

#: qtplugins/crystal/crystal.cpp:83
msgid "Scale Cell &Volume"
msgstr "Redimensionar &Volume da Célula"

#: qtplugins/crystal/crystal.cpp:88
msgid "Build &Supercell"
msgstr "Construir &Supercélula"

#: qtplugins/crystal/crystal.cpp:93
msgid "Reduce Cell (&Niggli)"
msgstr "Reduzir Célula (&Niggli)"

#: qtplugins/crystal/crystal.cpp:117 qtplugins/plotpdf/plotpdf.cpp:66
#: qtplugins/plotrmsd/plotrmsd.cpp:61 qtplugins/plotxrd/plotxrd.cpp:63
#: qtplugins/spacegroup/spacegroup.cpp:118
msgid "&Crystal"
msgstr "&Cristal"

#: qtplugins/crystal/crystal.cpp:163
msgid "Remove &Unit Cell"
msgstr "Remover Célula &Unitária"

#: qtplugins/crystal/crystal.cpp:170
msgid "Add &Unit Cell"
msgstr "Adicionar Célula &Unitária"

#: qtplugins/crystal/crystal.cpp:207
msgid "Niggli Reduce Crystal"
msgstr "Reduzir Cristal Niggli"

#: qtplugins/crystal/crystal.cpp:208
msgid "The unit cell is already reduced."
msgstr "Essa célula unitária já está reduzida."

#: qtplugins/crystal/crystal.h:36
msgid "Crystal"
msgstr "Cristal"

#: qtplugins/crystal/crystal.h:75
msgid "Tools for crystal-specific editing/analysis."
msgstr "Ferramentas para edição/análise específica de cristal."

#: qtplugins/crystal/crystalscene.cpp:147 qtplugins/wireframe/wireframe.cpp:89
msgid "Line width:"
msgstr ""

#: qtplugins/crystal/crystalscene.cpp:152
#, fuzzy
msgid "Line color:"
msgstr "Cores Amino"

#: qtplugins/crystal/crystalscene.h:30
msgid "Crystal Lattice"
msgstr "Rede de Cristal"

#: qtplugins/crystal/crystalscene.h:34
msgid "Render the unit cell boundaries."
msgstr "Desenha os limites da célula unitária."

#: qtplugins/crystal/importcrystaldialog.cpp:81
msgid "Cannot Parse Text"
msgstr "Não é possível analisar o texto"

#: qtplugins/crystal/importcrystaldialog.cpp:82
msgid "Failed to read the data with the supplied format."
msgstr "Falha ao ler os dados com o formato fornecido."

#: qtplugins/crystal/unitcelldialog.cpp:262
#: qtplugins/crystal/unitcelldialog.cpp:275
msgid "No unit cell present."
msgstr "Nenhuma célula unitária presente."

#: qtplugins/customelements/customelements.cpp:31
msgid "Reassign &Custom Elements..."
msgstr "Reatribuir Elementos &Personalizados..."

#: qtplugins/customelements/customelements.cpp:44
msgid "Manipulate custom element types in the current molecule."
msgstr "Manipular tipos de elementos personalizados na molécula atual."

#: qtplugins/customelements/customelements.h:35
msgid "Custom Elements"
msgstr "Elementos Definidos pelo Utilizador"

#: qtplugins/editor/editor.cpp:74 qtplugins/editor/editor.cpp:109
msgid "Draw"
msgstr "Desenhar"

#: qtplugins/editor/editor.cpp:103
msgid "Draw Atom"
msgstr "Desenhar o Átomo"

#: qtplugins/editor/editor.cpp:113
msgid "Change Bond Type"
msgstr "Trocar Tipo de Ligação"

#: qtplugins/editor/editor.cpp:126
msgid "Remove Bond"
msgstr "Remover Ligação"

#: qtplugins/editor/editor.cpp:232 qtplugins/measuretool/measuretool.cpp:187
#: qtplugins/measuretool/measuretool.cpp:213
msgid "Distance:"
msgstr "Distância:"

#: qtplugins/editor/editor.cpp:235
#, qt-format
msgid "%1 %L2"
msgstr ""

#: qtplugins/editor/editor.h:45 qtplugins/editor/editor.h:46
msgid "Editor tool"
msgstr "Ferramenta de Edição"

#: qtplugins/editor/editortoolwidget.cpp:138
msgid "Other..."
msgstr "Outro..."

#: qtplugins/editor/editortoolwidget.cpp:217
msgid "Automatic"
msgstr "Automático"

#: qtplugins/editor/editortoolwidget.cpp:218
msgid "Single"
msgstr "Simples"

#: qtplugins/editor/editortoolwidget.cpp:219
msgid "Double"
msgstr "Duplo"

#: qtplugins/editor/editortoolwidget.cpp:220
msgid "Triple"
msgstr "Triplo"

#: qtplugins/fetchpdb/fetchpdb.cpp:41 qtplugins/importpqr/importpqr.cpp:59
#: qtplugins/insertfragment/insertfragment.cpp:70
#: qtplugins/networkdatabases/networkdatabases.cpp:53
msgid "&Import"
msgstr "&Importar"

#: qtplugins/fetchpdb/fetchpdb.cpp:75
msgid "PDB Code"
msgstr ""

#: qtplugins/fetchpdb/fetchpdb.cpp:76
#: qtplugins/networkdatabases/networkdatabases.cpp:88
msgid "Chemical structure to download."
msgstr "Estrutura química para descarregar."

#: qtplugins/fetchpdb/fetchpdb.cpp:88
#: qtplugins/networkdatabases/networkdatabases.cpp:102
#, qt-format
msgid "Querying for %1"
msgstr "A consultar por %1"

#: qtplugins/fetchpdb/fetchpdb.cpp:99 qtplugins/fetchpdb/fetchpdb.cpp:117
#: qtplugins/networkdatabases/networkdatabases.cpp:113
#: qtplugins/networkdatabases/networkdatabases.cpp:124
msgid "Network Download Failed"
msgstr "Falhou a Descarga da Rede"

#: qtplugins/fetchpdb/fetchpdb.cpp:100
#: qtplugins/networkdatabases/networkdatabases.cpp:114
msgid "Network timeout or other error."
msgstr "Timeout da rede ou outro erro."

#: qtplugins/fetchpdb/fetchpdb.cpp:118
#: qtplugins/networkdatabases/networkdatabases.cpp:125
#, qt-format
msgid "Specified molecule could not be found: %1"
msgstr "A molécula especificada não pode ser encontrada: %1"

<<<<<<< HEAD
#: qtplugins/fetchpdb/fetchpdb.h:35
#, fuzzy
=======
#: qtplugins/fetchpdb/fetchpdb.h:48
>>>>>>> b4f40af9
msgid "Fetch from PDB"
msgstr "Buscar no PDB"

#: qtplugins/fetchpdb/fetchpdb.h:39
msgid "Download PDB models from the Protein Data Bank"
msgstr ""

#: qtplugins/force/force.h:39
msgid "Force"
msgstr "Força"

#: qtplugins/force/force.h:44
msgid "Render the force field visualizations for the atoms of the molecule."
msgstr "Renderizar visualizações do campo de força para os átomos da molécula."

#: qtplugins/forcefield/forcefielddialog.cpp:331
#: qtplugins/openbabel/obforcefielddialog.cpp:331
#, qt-format
msgid "Autodetect (%1)"
msgstr ""

#: qtplugins/gamessinput/gamessinput.cpp:45
#, fuzzy
msgid "&GAMESS..."
msgstr "&GAMESS-UK..."

#: qtplugins/gamessinput/gamessinput.h:45
msgid "GAMESS input"
msgstr "Entrada GAMESS"

#: qtplugins/gamessinput/gamessinput.h:49
msgid "Generate input for GAMESS."
msgstr "Gerar entrada para GAMESS."

#: qtplugins/gamessinput/gamessinputdialog.cpp:237
msgid "Single Point"
msgstr "Ponto Único"

#: qtplugins/gamessinput/gamessinputdialog.cpp:240
msgid "Equilibrium Geometry"
msgstr "Geometria de Equilíbrio"

#: qtplugins/gamessinput/gamessinputdialog.cpp:243
msgid "Transition State"
msgstr "Estado de Transição"

#: qtplugins/gamessinput/gamessinputdialog.cpp:246
msgid "Frequencies"
msgstr "Frequências"

#: qtplugins/gamessinput/gamessinputdialog.cpp:315
msgid "Core Potential"
msgstr "Potencial Nuclear"

#: qtplugins/gamessinput/gamessinputdialog.cpp:330
msgid "Gas"
msgstr "Gás"

#: qtplugins/gamessinput/gamessinputdialog.cpp:333
msgid "Water"
msgstr "Água"

#: qtplugins/gamessinput/gamessinputdialog.cpp:348
msgid "Singlet"
msgstr "Singleto"

#: qtplugins/gamessinput/gamessinputdialog.cpp:351
msgid "Doublet"
msgstr "Dupleto"

#: qtplugins/gamessinput/gamessinputdialog.cpp:354
msgid "Triplet"
msgstr "Tripleto"

#: qtplugins/gamessinput/gamessinputdialog.cpp:369
msgid "Dication"
msgstr "Dicátion"

#: qtplugins/gamessinput/gamessinputdialog.cpp:372
msgid "Cation"
msgstr "Cátion"

#: qtplugins/gamessinput/gamessinputdialog.cpp:375
msgid "Neutral"
msgstr "Neutro"

#: qtplugins/gamessinput/gamessinputdialog.cpp:378
msgid "Anion"
msgstr "Anião"

#: qtplugins/gamessinput/gamessinputdialog.cpp:381
msgid "Dianion"
msgstr "Dianião"

#: qtplugins/gamessinput/gamessinputdialog.cpp:668
msgid "Save GAMESS input file"
msgstr "Gravar ficheiro de entrada GAMESS"

#: qtplugins/gamessinput/gamessinputdialog.cpp:718
msgid "Submit GAMESS Calculation"
msgstr "Enviar cálculo GAMESS"

#: qtplugins/hydrogens/hydrogens.cpp:33
msgid "&Adjust Hydrogens"
msgstr "&Ajustar Hidrogênios"

#: qtplugins/hydrogens/hydrogens.cpp:38 qtplugins/openbabel/openbabel.cpp:60
msgid "Add Hydrogens"
msgstr "Adicionar Hidrogênios"

#: qtplugins/hydrogens/hydrogens.cpp:42
msgid "Remove E&xtra Hydrogens"
msgstr "Remover Hidrogênios Extras"

#: qtplugins/hydrogens/hydrogens.cpp:46
msgid "&Remove All Hydrogens"
msgstr "&Remover Hidrogênios"

#: qtplugins/hydrogens/hydrogens.cpp:57
msgid "Add/remove hydrogens from the current molecule."
msgstr "Adicionar/remover hidrogênios da molécula atual."

#: qtplugins/hydrogens/hydrogens.cpp:67
msgid "&Hydrogens"
msgstr "&Hidrogênios"

#: qtplugins/hydrogens/hydrogens.h:35
msgid "Hydrogens"
msgstr "Hidrogénios"

#: qtplugins/importpqr/importpqr.cpp:38
msgid "&Import From PQR"
msgstr "&Importar de PQR"

#. i18n: file: qtplugins/importpqr/pqrwidget.ui:20
#. i18n: ectx: property (windowTitle), widget (QWidget, PQRWidget)
#: qtplugins/importpqr/importpqr.h:45:552
msgid "Import From PQR"
msgstr "Importar de PQR"

#: qtplugins/importpqr/importpqr.h:49
msgid "Download a molecule from PQR."
msgstr "Descarregar uma molécula de PQR."

#: qtplugins/insertfragment/insertfragment.cpp:46
msgid "Fragment..."
msgstr "Fragmento..."

#: qtplugins/insertfragment/insertfragment.cpp:51
#, fuzzy
msgid "Crystal..."
msgstr "Cristal..."

#: qtplugins/insertfragment/insertfragment.cpp:72
#: qtplugins/lineformatinput/lineformatinput.cpp:71
msgid "&Insert"
msgstr "&Inserir"

#: qtplugins/insertfragment/insertfragment.cpp:120
#, qt-format
msgid "Error reading file (%1)."
msgstr ""

#. i18n: file: qtplugins/crystal/importcrystaldialog.ui:14
#. i18n: ectx: property (windowTitle), widget (QDialog, Avogadro::QtPlugins::ImportCrystalDialog)
#: qtplugins/insertfragment/insertfragment.cpp:128:360
msgid "Import Crystal"
msgstr ""

#: qtplugins/insertfragment/insertfragment.cpp:132
msgid "Insert Fragment"
msgstr "Inserir fragmento"

#: qtplugins/insertfragment/insertfragment.h:46
#, fuzzy
msgid "InsertFragment"
msgstr "Inserir fragmento"

#: qtplugins/insertfragment/insertfragment.h:71
msgid "Insert molecular fragments for building larger molecules."
msgstr "Insere fragmentos moleculares para construir moléculas maiores."

<<<<<<< HEAD
#: qtplugins/label/label.cpp:134
#, fuzzy
msgid "Color:"
msgstr "Cores:"

#: qtplugins/label/label.cpp:144
#, fuzzy
msgid "Distance from center:"
msgstr "Distância:"

#. i18n: file: qtplugins/openmminput/openmminputdialog.ui:345
#. i18n: ectx: property (text), item, widget (QComboBox, constraintsCombo)
#. i18n: file: qtplugins/openmminput/openmminputdialog.ui:640
#. i18n: ectx: property (text), item, widget (QComboBox, barostatCombo)
#. i18n: file: qtplugins/surfaces/surfacedialog.ui:108
#. i18n: ectx: property (text), item, widget (QComboBox, propertyCombo)
#: qtplugins/label/label.cpp:152 qtplugins/label/label.cpp:192:1249
msgid "None"
msgstr "Nenhum"

#: qtplugins/label/label.cpp:161
msgid "Index"
msgstr ""
=======
#: qtplugins/lammpsinput/lammpsinput.cpp:41
msgid "&LAMMPS Input"
msgstr "Entrada &LAMMPS"
>>>>>>> b4f40af9

#: qtplugins/label/label.cpp:162
#, fuzzy
msgid "In."
msgstr "Em:"

#: qtplugins/label/label.cpp:166 qtplugins/propertytables/propertymodel.cpp:349
#: qtplugins/symmetry/operationstablemodel.cpp:64
msgid "Element"
msgstr "Elemento"

#: qtplugins/label/label.cpp:167
msgid "El."
msgstr ""

#: qtplugins/label/label.cpp:171
#, fuzzy
msgid "Element & Ordinal"
msgstr "Nome do Elemento."

#: qtplugins/label/label.cpp:172
msgid "El.&Or."
msgstr ""

#: qtplugins/label/label.cpp:175
msgid ", "
msgstr ""

#: qtplugins/label/label.cpp:186
#, fuzzy
msgid "Atom Label:"
msgstr "Etiqueta do Grupo:"

#: qtplugins/label/label.cpp:197 qtplugins/propertytables/propertymodel.cpp:390
#, fuzzy
msgid "ID"
msgstr "MIDI"

#: qtplugins/label/label.cpp:201
#: qtplugins/plugindownloader/downloaderwidget.cpp:72
#: qtplugins/propertytables/propertymodel.cpp:388
msgid "Name"
msgstr ""

#: qtplugins/label/label.cpp:205
msgid " & "
msgstr ""

#: qtplugins/label/label.cpp:217
#, fuzzy
msgid "Residue Label:"
msgstr "Nome do resíduo"

#: qtplugins/label/label.h:25
#, fuzzy
msgid "Labels"
msgstr "Nome"

#: qtplugins/label/label.h:29
msgid "Display labels on ball and stick style."
msgstr ""

#: qtplugins/label/labeleditor.cpp:31
#, fuzzy
msgid "Write"
msgstr "escrever"

#: qtplugins/label/labeleditor.cpp:66
#, fuzzy
msgid "Create Label"
msgstr "Criar Superfícies"

#: qtplugins/label/labeleditor.h:23 qtplugins/label/labeleditor.h:24
msgid "Label editor tool"
msgstr ""

#: qtplugins/lammpsinput/lammpsinput.cpp:41
msgid "&LAMMPS..."
msgstr "&LAMMPS..."

#: qtplugins/lammpsinput/lammpsinput.h:42
msgid "LAMMPS input"
msgstr "Entrada LAMMPS"

#: qtplugins/lammpsinput/lammpsinput.h:46
msgid "Generate input for LAMMPS."
msgstr "Gerar entrada LAMMPS."

#: qtplugins/lammpsinput/lammpsinputdialog.cpp:156
msgid ""
"Would you like to update the preview text, losing all changes made in the "
"Lammps input deck preview pane?"
msgstr ""
"Quer atualizar o texto, perdendo todas as alterações feitas no painel de "
"previsão da entrada deck Lammps?"

<<<<<<< HEAD
#: qtplugins/licorice/licorice.h:33
msgid "Render atoms as licorice / sticks."
msgstr ""
=======
#: qtplugins/licorice/licorice.h:40
msgid "Licorice"
msgstr "Bastão"

#: qtplugins/licorice/licorice.h:44
msgid "Render atoms as licorice."
msgstr "Renderizar átomos como palito/bastão."
>>>>>>> b4f40af9

#: qtplugins/lineformatinput/lineformatinput.cpp:43
msgid "SMILES..."
msgstr "SMILES..."

#: qtplugins/lineformatinput/lineformatinput.cpp:48
msgid "InChI..."
msgstr ""

#: qtplugins/lineformatinput/lineformatinput.cpp:55
msgid "InChI"
msgstr "InChI"

#: qtplugins/lineformatinput/lineformatinput.cpp:56
#: qtplugins/mongochem/listmoleculesmodel.cpp:83
msgid "SMILES"
msgstr "SMILES"

#: qtplugins/lineformatinput/lineformatinput.cpp:98
#: qtplugins/lineformatinput/lineformatinput.cpp:122
msgid "No descriptors found!"
msgstr "Nenhum descritor encontrado!"

#: qtplugins/lineformatinput/lineformatinput.cpp:99
msgid "No line format readers found!"
msgstr "Nenhum leitor de formato de linha encontrado!"

#. i18n: file: qtplugins/lineformatinput/lineformatinputdialog.ui:20
#. i18n: ectx: property (windowTitle), widget (QDialog, Avogadro::QtPlugins::LineFormatInputDialog)
#: qtplugins/lineformatinput/lineformatinput.cpp:118
#: qtplugins/lineformatinput/lineformatinput.cpp:133:964
msgid "Insert Molecule..."
msgstr "Inserir Molécula..."

#: qtplugins/lineformatinput/lineformatinput.cpp:123
msgid "Unable to load requested format reader."
msgstr "Não foi possível carregar o leitor de formato solicitado."

#: qtplugins/lineformatinput/lineformatinput.cpp:134
msgid "Generating 3D molecule..."
msgstr "A criar molécula 3D..."

#: qtplugins/lineformatinput/lineformatinput.h:42
msgid "LineFormatInput"
msgstr ""

#: qtplugins/lineformatinput/lineformatinput.h:65
msgid "Load single-line molecule descriptors through an input dialog."
msgstr ""
"Carregar descritores de molécula em linha única por meio de uma caixa de "
"diálogo de entrada."

#: qtplugins/manipulator/manipulator.cpp:56
msgid "Manipulate"
msgstr "Manipular"

#: qtplugins/manipulator/manipulator.h:44
#: qtplugins/manipulator/manipulator.h:45
msgid "Manipulate tool"
msgstr "Ferramenta de manipulação"

#: qtplugins/measuretool/measuretool.cpp:56
msgid "Measure"
msgstr "Medida"

#: qtplugins/measuretool/measuretool.cpp:185
#: qtplugins/measuretool/measuretool.cpp:196
msgid "Dihedral:"
msgstr "Diédrico:"

#: qtplugins/measuretool/measuretool.cpp:186
msgid "Angle:"
msgstr "Ângulo:"

<<<<<<< HEAD
#: qtplugins/measuretool/measuretool.cpp:204
#, fuzzy
=======
#: qtplugins/measuretool/measuretool.cpp:207
#: qtplugins/measuretool/measuretool.cpp:215
#: qtplugins/measuretool/measuretool.cpp:216
#, qt-format
msgid "%L1°"
msgstr "%L1°"

#: qtplugins/measuretool/measuretool.cpp:214
>>>>>>> b4f40af9
msgid "Angles:"
msgstr "Ângulos:"

<<<<<<< HEAD
=======
#: qtplugins/measuretool/measuretool.cpp:224
#: qtplugins/measuretool/measuretool.cpp:225
#: qtplugins/measuretool/measuretool.cpp:227
#, qt-format
msgid "%L1 Å"
msgstr "%L1 Å"

>>>>>>> b4f40af9
#: qtplugins/measuretool/measuretool.h:48
#: qtplugins/measuretool/measuretool.h:49
#, fuzzy
msgid "Measure tool"
msgstr "Medida"

#: qtplugins/meshes/meshes.h:40
msgid "Meshes"
msgstr ""

#: qtplugins/meshes/meshes.h:42
msgid "Render triangle meshes."
msgstr "Desenha malhas triangulares."

#: qtplugins/molecularproperties/molecularproperties.cpp:43
msgid "View general properties of a molecule."
msgstr "Visualizar propriedades gerais de uma molécula."

#: qtplugins/molecularproperties/molecularproperties.cpp:53
#: qtplugins/propertytables/propertytables.cpp:74
#: qtplugins/qtaim/qtaimextension.cpp:90 qtplugins/spectra/spectra.cpp:55
#: qtplugins/surfaces/surfaces.cpp:120 qtplugins/symmetry/symmetry.cpp:83
msgid "&Analysis"
msgstr ""

#: qtplugins/molecularproperties/molecularproperties.cpp:53
#: qtplugins/propertytables/propertytables.cpp:74
#: qtplugins/symmetry/symmetry.cpp:83
msgid "&Properties"
msgstr "&Propriedades"

#: qtplugins/molecularproperties/molecularproperties.h:42
msgid "Molecular Properties"
msgstr "Propriedades Moleculares"

#: qtplugins/mongochem/listmoleculesmodel.cpp:80
msgid "Formula"
msgstr "Fórmula"

#: qtplugins/mongochem/listmoleculesmodel.cpp:86
msgid "InChIKey"
msgstr ""

#: qtplugins/mongochem/mongochem.cpp:35
msgid "&MongoChem"
msgstr ""

#: qtplugins/mongochem/mongochem.h:40
msgid "Mongo Chem Server"
msgstr "Servidor Mongo Chem"

#: qtplugins/mongochem/mongochem.h:44
msgid "Interface with Mongo Chem Server."
msgstr "Interface com Servidor Mongo Chem."

#: qtplugins/navigator/navigator.cpp:45
msgid "Navigate"
msgstr "Navegar"

#: qtplugins/navigator/navigator.h:42 qtplugins/navigator/navigator.h:43
msgid "Navigate tool"
msgstr "Ferramenta de navegação"

#: qtplugins/networkdatabases/networkdatabases.cpp:87
msgid "Chemical Name"
msgstr "Nome Químico"

#: qtplugins/networkdatabases/networkdatabases.h:47
msgid "Network Databases"
msgstr ""

#: qtplugins/networkdatabases/networkdatabases.h:51
msgid "Interact with online databases, query structures etc."
msgstr "Interagir com bancos de dados online, estruturas de consulta, etc."

<<<<<<< HEAD
=======
#: qtplugins/openbabel/obforcefielddialog.cpp:331
#, qt-format
msgid "Autodetect (%1)"
msgstr "Autodetectar (%1)"

>>>>>>> b4f40af9
#: qtplugins/openbabel/openbabel.cpp:41 qtplugins/openbabel/openbabel.cpp:488
msgid "Optimize Geometry"
msgstr "Otimizar Geometria"

#: qtplugins/openbabel/openbabel.cpp:48
msgid "Configure Force Field..."
msgstr "Configurar Campo de Força..."

#: qtplugins/openbabel/openbabel.cpp:54
msgid "Perceive Bonds"
msgstr "Perceber Ligações"

#: qtplugins/openbabel/openbabel.cpp:66
#, fuzzy
msgid "Add Hydrogens for pH..."
msgstr "Adicionar Hidrogénios ao pH..."

#: qtplugins/openbabel/openbabel.cpp:72
#, fuzzy
msgid "Remove Hydrogens"
msgstr "Remover Hidrogénios"

#: qtplugins/openbabel/openbabel.cpp:103
msgid "&Open Babel"
msgstr ""

#: qtplugins/openbabel/openbabel.cpp:110
msgid "The Open Babel file formats are not ready to be added."
msgstr ""
"Os formatos de ficheiro do Open Babel não estão prontos para serem "
"adicionados."

#: qtplugins/openbabel/openbabel.cpp:190
msgid "Loading molecule from CML..."
msgstr "Carregando molécula de CML..."

#: qtplugins/openbabel/openbabel.cpp:196
msgid ""
"An internal error occurred: OpenBabel::readMolecule called, but no obabel "
"output is available to parse!"
msgstr ""
"Ocorreu um erro interno: OpenBabel::readMolecule chamado, mas nenhuma saída "
"obabel está disponível para analisar!"

#: qtplugins/openbabel/openbabel.cpp:205
#, qt-format
msgid "An error occurred while running Open Babel (%1)."
msgstr "Um erro ocorreu durante a execução do Open Babel (%1)."

#: qtplugins/openbabel/openbabel.cpp:215
msgid "Error parsing openbabel output."
msgstr "Erro ao analisar a saída do openbabel."

#: qtplugins/openbabel/openbabel.cpp:329 qtplugins/openbabel/openbabel.cpp:364
#, qt-format
msgid ""
"An error occurred while retrieving the list of supported forcefields. (using "
"'%1')."
msgstr ""
"Ocorreu um erro ao recuperar a lista de campos de força suportados. (usando "
"'%1')."

#: qtplugins/openbabel/openbabel.cpp:355
msgid "Molecule invalid. Cannot optimize geometry."
msgstr "Molécula inválida. Não é possível otimizar a geometria."

#: qtplugins/openbabel/openbabel.cpp:373
msgid "Cannot optimize geometry with Open Babel."
msgstr "Não é possível otimizar a geometria com Open Babel."

#: qtplugins/openbabel/openbabel.cpp:398
msgid "Optimizing Geometry (Open Babel)"
msgstr "Otimizando Geometria (Open Babel)"

#: qtplugins/openbabel/openbabel.cpp:399
msgid "Generating MDL..."
msgstr "Criando MDL..."

#: qtplugins/openbabel/openbabel.cpp:416
msgid ""
"An internal error occurred while generating an CML representation of the "
"current molecule."
msgstr ""
"Ocorreu um erro interno ao gerar uma representação CML da molécula atual."

#: qtplugins/openbabel/openbabel.cpp:422
#, qt-format
msgctxt "arg is an executable file."
msgid "Starting %1..."
msgstr "Iniciando %1..."

#: qtplugins/openbabel/openbabel.cpp:435 qtplugins/openbabel/openbabel.cpp:443
#, qt-format
msgid ""
"Step %1 of %2\n"
"Current energy: %3\n"
"dE: %4"
msgstr ""
"Etapa %1 de %2\n"
"Energia atual: %3\n"
"dE: %4"

#: qtplugins/openbabel/openbabel.cpp:457
msgid "Updating molecule..."
msgstr "Atualizando molécula..."

#: qtplugins/openbabel/openbabel.cpp:465 qtplugins/openbabel/openbabel.cpp:720
msgid "Error interpreting Open Babel output."
msgstr "Erro ao interpretar a saída do Open Babel."

#: qtplugins/openbabel/openbabel.cpp:478 qtplugins/openbabel/openbabel.cpp:557
#, qt-format
msgid ""
"Number of atoms in obabel output (%1) does not match the number of atoms in "
"the original molecule (%2)."
msgstr ""
"O número de átomos na saída do obabel (%1) não coincide com o número de "
"átomos na molécula (%2)."

#: qtplugins/openbabel/openbabel.cpp:497
msgid "Cannot open file with Open Babel."
msgstr "Não é possível abrir o ficheiro com o Open Babel."

#: qtplugins/openbabel/openbabel.cpp:503
msgid "Invalid molecule: Cannot perceive bonds."
msgstr "Molécula inválida: não se consegue detetar ligações."

#: qtplugins/openbabel/openbabel.cpp:509
msgid "Perceiving Bonds (Open Babel)"
msgstr ""

#: qtplugins/openbabel/openbabel.cpp:510
msgid "Generating XYZ representation..."
msgstr "Criando representação XYZ..."

#: qtplugins/openbabel/openbabel.cpp:517
msgid "Error generating XYZ string."
msgstr "Erro ao criar string XYZ."

#: qtplugins/openbabel/openbabel.cpp:529
#, qt-format
msgid "Converting XYZ to CML with %1..."
msgstr "Convertendo XYZ em CML com %1..."

#: qtplugins/openbabel/openbabel.cpp:537
msgid "Updating molecule from CML..."
msgstr "Atualizando molécula de CML..."

#: qtplugins/openbabel/openbabel.cpp:545
msgid "Error interpreting obabel CML output."
msgstr "Erro ao interpretar a saída obabel CML."

#: qtplugins/openbabel/openbabel.cpp:589 qtplugins/openbabel/openbabel.cpp:629
msgid "Cannot add hydrogens with Open Babel."
msgstr "Não é possível adicionar hidrogênios com o Open Babel."

#: qtplugins/openbabel/openbabel.cpp:594 qtplugins/openbabel/openbabel.cpp:642
msgid "Adding Hydrogens (Open Babel)"
msgstr "Adicionando Hidrogênios (Open Babel)"

#: qtplugins/openbabel/openbabel.cpp:595
msgid "Generating Open Babel input..."
msgstr "Criando entrada Open Babel..."

#: qtplugins/openbabel/openbabel.cpp:602 qtplugins/openbabel/openbabel.cpp:650
msgid "Error generating Open Babel input."
msgstr "Erro ao criar entrada Open Babel."

#: qtplugins/openbabel/openbabel.cpp:615 qtplugins/openbabel/openbabel.cpp:663
#: qtplugins/openbabel/openbabel.cpp:702
#, qt-format
msgid "Running %1..."
msgstr "Executando %1..."

#: qtplugins/openbabel/openbabel.cpp:636
#, fuzzy
msgid "Add hydrogens for pH"
msgstr "Adicionar Hidrogénios ao pH..."

#: qtplugins/openbabel/openbabel.cpp:636
msgid "pH:"
msgstr "pH:"

#: qtplugins/openbabel/openbabel.cpp:643 qtplugins/openbabel/openbabel.cpp:683
msgid "Generating obabel input..."
msgstr "Criando entrada obabel..."

#: qtplugins/openbabel/openbabel.cpp:677
msgid "Cannot remove hydrogens with Open Babel."
msgstr "Não é possível remover hidrogênios com Open Babel."

#: qtplugins/openbabel/openbabel.cpp:682
msgid "Removing Hydrogens (Open Babel)"
msgstr "Removendo Hidrogênios (Open Babel)"

#: qtplugins/openbabel/openbabel.cpp:690
msgid "Error generating CML data."
msgstr "Erro ao criar dados CML."

#: qtplugins/openbabel/openbabel.cpp:711
msgid "Reading obabel output..."
msgstr "Lendo saída obabel..."

#: qtplugins/openbabel/openbabel.cpp:774
msgid ""
"Already running Open Babel. Wait for the other operation to complete and try "
"again."
msgstr ""
"O Open Babel já está em execução. Aguarde a conclusão da outra operação e "
"tente novamente."

#: qtplugins/openbabel/openbabel.h:36
msgid "OpenBabel"
msgstr ""

#: qtplugins/openbabel/openbabel.h:40
msgid "Interact with OpenBabel utilities."
msgstr "Interagir com utilitários OpenBabel."

#: qtplugins/openmminput/openmminput.cpp:41
<<<<<<< HEAD
msgid "&OpenMM Script..."
msgstr ""
=======
msgid "&OpenMM Script Builder"
msgstr "Construtor de Script &OpenMM"
>>>>>>> b4f40af9

#: qtplugins/openmminput/openmminput.h:42
msgid "OpenMM input"
msgstr "Entrada OpenMM"

#: qtplugins/openmminput/openmminput.h:46
msgid "Generate input for OpenMM."
msgstr "Gerar entrada para OpenMM."

#: qtplugins/openmminput/openmminputdialog.cpp:213
msgid ""
"Would you like to update the preview text, losing all changes made in the "
"OpenMM input deck preview pane?"
msgstr ""
"Deseja atualizar o texto e perder todas as alterações feitas no painel de "
"visualização do deck de entrada OpenMM?"

#: qtplugins/openmminput/openmminputdialog.cpp:505
#: qtplugins/openmminput/openmminputdialog.cpp:508
#: qtplugins/openmminput/openmminputdialog.cpp:534
#: qtplugins/openmminput/openmminputdialog.cpp:945
#: qtplugins/openmminput/openmminputdialog.cpp:1063
msgid "inpcrd"
msgstr ""

#: qtplugins/openmminput/openmminputdialog.cpp:505
#: qtplugins/openmminput/openmminputdialog.cpp:510
#: qtplugins/openmminput/openmminputdialog.cpp:538
#: qtplugins/openmminput/openmminputdialog.cpp:954
#: qtplugins/openmminput/openmminputdialog.cpp:1065
msgid "gro"
msgstr ""

#. i18n: file: qtplugins/openmminput/openmminputdialog.ui:81
#. i18n: ectx: property (placeholderText), widget (QLineEdit, inputTopEdit)
#: qtplugins/openmminput/openmminputdialog.cpp:509:1150
msgid "input.prmtop"
msgstr ""

#: qtplugins/openmminput/openmminputdialog.cpp:511
msgid "input.top"
msgstr ""

#: qtplugins/openmminput/openmminputdialog.cpp:514
#: qtplugins/openmminput/openmminputdialog.cpp:938
#: qtplugins/openmminput/openmminputdialog.cpp:1054
#: qtplugins/openmminput/openmminputdialog.cpp:1061
msgid "pdb"
msgstr ""

#: qtplugins/openmminput/openmminputdialog.cpp:535
msgid "prmtop"
msgstr ""

#: qtplugins/openmminput/openmminputdialog.cpp:539
msgid "top"
msgstr ""

#. i18n: file: qtplugins/openmminput/openmminputdialog.ui:402
#. i18n: ectx: property (text), item, widget (QComboBox, rigidWaterCombo)
#. i18n: file: qtplugins/openmminput/openmminputdialog.ui:452
#. i18n: ectx: property (text), item, widget (QComboBox, initVelCombo)
#. i18n: file: qtplugins/openmminput/openmminputdialog.ui:808
#. i18n: ectx: property (text), item, widget (QComboBox, minimizeCombo)
#: qtplugins/openmminput/openmminputdialog.cpp:1072
#: qtplugins/openmminput/openmminputdialog.cpp:1081:1267 rc.cpp:1282
msgid "True"
msgstr ""

#: qtplugins/overlayaxes/overlayaxes.cpp:237
#, fuzzy
msgid "Reference Axes"
msgstr "&Referência:"

#: qtplugins/overlayaxes/overlayaxes.h:30
msgid "Reference Axes Overlay"
msgstr "Sobreposição de Eixos de Referência"

#: qtplugins/overlayaxes/overlayaxes.h:33
msgid "Render reference axes in the corner of the display."
msgstr "Renderize os eixos de referência no canto da ecrã."

#: qtplugins/playertool/playertool.cpp:64
msgid "Player"
msgstr ""

#: qtplugins/playertool/playertool.cpp:80
msgid "Play"
msgstr ""

#: qtplugins/playertool/playertool.cpp:83
msgid "Stop"
msgstr "Parar"

#: qtplugins/playertool/playertool.cpp:94
msgid "Frame rate:"
msgstr "Taxa de quadros:"

#: qtplugins/playertool/playertool.cpp:100
msgctxt "frames per second"
msgid " FPS"
msgstr " QPS"

#. i18n: file: qtplugins/surfaces/surfacedialog.ui:276
#. i18n: ectx: property (text), widget (QLabel, label_5)
<<<<<<< HEAD
#: qtplugins/playertool/playertool.cpp:124:1579
#, fuzzy
=======
#: qtplugins/playertool/playertool.cpp:124:1537
>>>>>>> b4f40af9
msgid "Frame:"
msgstr "Quadro:"

#: qtplugins/playertool/playertool.cpp:131
#: qtplugins/playertool/playertool.cpp:416
#: qtplugins/surfaces/surfacedialog.cpp:178
#, qt-format
msgid " of %0"
msgstr " de %0"

#: qtplugins/playertool/playertool.cpp:142
msgid "Dynamic bonding?"
msgstr "Ligações dinâmicas?"

#. i18n: file: qtplugins/surfaces/surfacedialog.ui:382
#. i18n: ectx: property (text), widget (QPushButton, recordButton)
#: qtplugins/playertool/playertool.cpp:150:1585
msgid "Record Movie..."
msgstr "Gravar Vídeo..."

#: qtplugins/playertool/playertool.cpp:254
#: qtplugins/playertool/playertool.cpp:355
msgid "Movie (*.mp4)"
msgstr "Vídeo (*.mp4)"

#: qtplugins/playertool/playertool.cpp:256
msgid "Export Bitmap Graphics"
msgstr "Exportar gráficos em bitmap"

#: qtplugins/playertool/playertool.cpp:257
msgid "Movie (*.mp4);;Movie (*.avi);;GIF (*.gif)"
msgstr "Filme (*.mp4);;Filme (*.avi);;GIF (*.gif)"

#: qtplugins/playertool/playertool.cpp:271 qtplugins/surfaces/surfaces.cpp:408
msgid "GIF (*.gif)"
msgstr ""

#: qtplugins/playertool/playertool.cpp:277
msgid "GIF FPS support warning"
msgstr "Aviso GIF FPS suportado"

#: qtplugins/playertool/playertool.cpp:278
msgid "The GIF file format does not support frame rates over 100 FPS."
msgstr ""
"O formato de ficheiro GIF não oferece suporte a taxas de quadros acima de "
"100 FPS (qps)."

#: qtplugins/playertool/playertool.cpp:321
msgid "Movie (*.avi)"
msgstr "Vídeo (*.avi)"

#: qtplugins/playertool/playertool.cpp:350
#: qtplugins/playertool/playertool.cpp:380 qtplugins/surfaces/surfaces.cpp:436
#: qtplugins/surfaces/surfaces.cpp:479 qtplugins/surfaces/surfaces.cpp:491
msgid "Avogadro"
msgstr "Avogadro"

#: qtplugins/playertool/playertool.cpp:351 qtplugins/surfaces/surfaces.cpp:480
msgid "Error: cannot add frame to video."
msgstr "Erro: não é possível adicionar quadro ao vídeo."

#: qtplugins/playertool/playertool.cpp:381 qtplugins/surfaces/surfaces.cpp:492
#, qt-format
msgid "Cannot save file %1."
msgstr "Não foi possível gravar o ficheiro %1."

#: qtplugins/playertool/playertool.h:46
msgid "Player tool"
msgstr "Ferramenta Player"

#: qtplugins/playertool/playertool.h:47
msgid "Play back trajectories"
msgstr "Reproduzir trajetórias"

#: qtplugins/plotpdf/plotpdf.cpp:48
msgid "Plot Pair Distribution Function..."
msgstr "Traçar Função de Distribuição de Pares..."

#: qtplugins/plotpdf/plotpdf.cpp:132
msgid "Failed to generate PDF pattern"
msgstr "Falha ao criar modelo PDF"

#: qtplugins/plotpdf/plotpdf.cpp:133 qtplugins/plotxrd/plotxrd.cpp:131
msgid "Error message: "
msgstr "Mensagem de erro: "

#: qtplugins/plotpdf/plotpdf.h:48
msgid "PlotPdf"
msgstr "TracePdf"

#: qtplugins/plotpdf/plotpdf.h:83
msgid "Generate and plot a Pair Distribution Function curve."
msgstr "Criar e desenhar uma curva Função de Distribuição de Pares (PDF)."

#: qtplugins/plotrmsd/plotrmsd.cpp:43
msgid "Plot RMSD curve..."
msgstr "Traçar curva RMSD..."

#: qtplugins/plotrmsd/plotrmsd.h:48
msgid "PlotRmsd"
msgstr "TraceRmsd"

#: qtplugins/plotrmsd/plotrmsd.h:78
msgid "Generate and plot an RMSD curve."
msgstr "Criar e desenhar uma curva RMSD."

#: qtplugins/plotxrd/plotxrd.cpp:45
msgid "Plot Theoretical XRD Pattern..."
msgstr "Traçar modelo DRX Teórico..."

#: qtplugins/plotxrd/plotxrd.cpp:130
msgid "Failed to generate XRD pattern"
msgstr "Falha ao criar modelo DRX"

#: qtplugins/plotxrd/plotxrd.cpp:173
msgid "Failed to convert molecule to CIF format."
msgstr "Falha ao converter a molécula para o formato CIF."

#: qtplugins/plotxrd/plotxrd.cpp:208
msgid "Data read from genXrdPattern appears to be corrupt!"
msgstr "Os dados lidos do genXrdPattern parecem estar corrompidos!"

#: qtplugins/plotxrd/plotxrd.cpp:246
msgid "Error: could not find genXrdPattern executable!"
msgstr "Erro: não foi possível encontrar o executável genXrdPattern!"

#: qtplugins/plotxrd/plotxrd.cpp:256 qtplugins/plotxrd/plotxrd.cpp:268
#: qtplugins/plotxrd/plotxrd.cpp:279 qtplugins/plotxrd/plotxrd.cpp:286
#: qtplugins/yaehmop/yaehmop.cpp:541 qtplugins/yaehmop/yaehmop.cpp:553
#: qtplugins/yaehmop/yaehmop.cpp:564 qtplugins/yaehmop/yaehmop.cpp:571
msgid "Error: "
msgstr "Erro: "

#: qtplugins/plotxrd/plotxrd.h:50
msgid "PlotXrd"
msgstr "TraceDrx"

#: qtplugins/plotxrd/plotxrd.h:98
msgid "Generate and plot a theoretical XRD pattern using ObjCryst++."
msgstr "Criar e desenhar um modelo de DRX teórico usando ObjCryst ++."

#: qtplugins/plugindownloader/downloaderwidget.cpp:72
msgid "Update"
msgstr ""

#: qtplugins/plugindownloader/downloaderwidget.cpp:72
msgid "Version"
msgstr ""

#: qtplugins/plugindownloader/downloaderwidget.cpp:73
msgid "Description"
msgstr ""

#: qtplugins/plugindownloader/downloaderwidget.cpp:333
#, qt-format
msgid "Downloading %1 to %2\n"
msgstr ""

#: qtplugins/plugindownloader/downloaderwidget.cpp:346
#, qt-format
msgid "Extracting %1 to %2\n"
msgstr ""

#: qtplugins/plugindownloader/downloaderwidget.cpp:349
#, qt-format
msgid "Finished %1 files\n"
msgstr ""

#: qtplugins/plugindownloader/downloaderwidget.cpp:353
msgid "Extraction successful\n"
msgstr ""

#: qtplugins/plugindownloader/downloaderwidget.cpp:383
#, qt-format
msgid "Error while extracting: %1"
msgstr ""

#. i18n: file: qtplugins/plugindownloader/downloaderwidget.ui:14
#. i18n: ectx: property (windowTitle), widget (QDialog, DownloaderWidget)
#: qtplugins/plugindownloader/plugindownloader.cpp:39:1489
msgid "Download Plugins..."
msgstr ""

#: qtplugins/plugindownloader/plugindownloader.h:48
msgid "Download Plugins"
msgstr ""

#: qtplugins/plugindownloader/plugindownloader.h:52
msgid "Download plugins from GitHub repositories."
msgstr ""

#: qtplugins/povray/povray.cpp:41
#, fuzzy
msgid "POV-Ray Render"
msgstr "POV-Ray"

#: qtplugins/povray/povray.cpp:82 qtplugins/svg/svg.cpp:258
#: qtplugins/vrml/vrml.cpp:82
msgid "Save File"
msgstr "Gravar Ficheiro"

#: qtplugins/povray/povray.cpp:83
msgid "POV-Ray (*.pov);;Text file (*.txt)"
msgstr "POV-Ray (*.pov);;Texto (*.txt)"

#: qtplugins/povray/povray.h:36
msgid "POVRay"
msgstr ""

#: qtplugins/povray/povray.h:40
msgid "Render the scene using POV-Ray."
msgstr "Renderizar a cena usando o POV-Ray."

#: qtplugins/propertytables/propertymodel.cpp:351
msgid "Valence"
msgstr "Valência"

#: qtplugins/propertytables/propertymodel.cpp:353
msgid "X (Å)"
msgstr "X (Å)"

#: qtplugins/propertytables/propertymodel.cpp:355
msgid "Y (Å)"
msgstr "Y (Å)"

#: qtplugins/propertytables/propertymodel.cpp:357
msgid "Z Å)"
msgstr ""

#: qtplugins/propertytables/propertymodel.cpp:359
#: qtplugins/propertytables/propertymodel.cpp:398
#, fuzzy
msgid "Color"
msgstr "Cores:"

#: qtplugins/propertytables/propertymodel.cpp:362
msgid "Atom"
msgstr "Átomo"

#: qtplugins/propertytables/propertymodel.cpp:369
#: qtplugins/propertytables/propertymodel.cpp:408
#: qtplugins/propertytables/propertymodel.cpp:425
#: qtplugins/symmetry/operationstablemodel.cpp:60
msgid "Type"
msgstr "Tipo"

#: qtplugins/propertytables/propertymodel.cpp:371
#, fuzzy
msgid "Start Atom"
msgstr "Iniciar &Animação"

#: qtplugins/propertytables/propertymodel.cpp:373
#, fuzzy
msgid "End Atom"
msgstr "Terminar Átomo"

#: qtplugins/propertytables/propertymodel.cpp:375
#, fuzzy
msgid "Bond Order"
msgstr "Ordem de Ligação:"

#: qtplugins/propertytables/propertymodel.cpp:377
#, fuzzy
msgctxt "in Angstrom"
msgid "Length (Å)"
msgstr "Comprimento %1"

#: qtplugins/propertytables/propertymodel.cpp:392
msgid "Chain"
msgstr ""

#: qtplugins/propertytables/propertymodel.cpp:394
#, fuzzy
msgid "Secondary Structure"
msgstr "Estrutura:"

#: qtplugins/propertytables/propertymodel.cpp:396
#, fuzzy
msgid "Heterogen"
msgstr "Hidrogénio"

#: qtplugins/propertytables/propertymodel.cpp:410
#: qtplugins/propertytables/propertymodel.cpp:427
#, fuzzy
msgid "Atom 1"
msgstr "Átomo %1"

#: qtplugins/propertytables/propertymodel.cpp:412
msgid "Vertex"
msgstr "Vertex"

#: qtplugins/propertytables/propertymodel.cpp:414
#: qtplugins/propertytables/propertymodel.cpp:431
#, fuzzy
msgid "Atom 3"
msgstr "Átomo"

#: qtplugins/propertytables/propertymodel.cpp:416
#: qtplugins/propertytables/propertymodel.cpp:435
#, fuzzy
msgid "Angle (°)"
msgstr "Ângulo: %L1 °"

#: qtplugins/propertytables/propertymodel.cpp:429
#, fuzzy
msgid "Atom 2"
msgstr "Átomo"

#: qtplugins/propertytables/propertymodel.cpp:433
#, fuzzy
msgid "Atom 4"
msgstr "Átomo"

#: qtplugins/propertytables/propertymodel.cpp:478
#, fuzzy
msgctxt "pi helix"
msgid "π Helix"
msgstr "Hélice"

#: qtplugins/propertytables/propertymodel.cpp:480
msgctxt "protein bend secondary structure"
msgid "Bend"
msgstr ""

#: qtplugins/propertytables/propertymodel.cpp:482
#, fuzzy
msgctxt "alpha helix"
msgid "α Helix"
msgstr "Hélice"

#: qtplugins/propertytables/propertymodel.cpp:484
#, fuzzy
msgctxt "beta sheet"
msgid "β Sheet"
msgstr "Folha"

#: qtplugins/propertytables/propertymodel.cpp:486
msgctxt "3-10 helix"
msgid "3-10 helix"
msgstr ""

#: qtplugins/propertytables/propertymodel.cpp:488
msgctxt "beta bridge"
msgid "β Bridge"
msgstr ""

#: qtplugins/propertytables/propertymodel.cpp:490
msgctxt "protein turn secondary structure"
msgid "Turn"
msgstr ""

#: qtplugins/propertytables/propertymodel.cpp:492
msgctxt "protein coil secondary structure"
msgid "Coil"
msgstr ""

#: qtplugins/propertytables/propertytables.cpp:28
msgid "Atom Properties..."
msgstr "Propriedades do átomo..."

#: qtplugins/propertytables/propertytables.cpp:34
msgid "Bond Properties..."
msgstr "Propriedades da ligação..."

#: qtplugins/propertytables/propertytables.cpp:40
msgid "Angle Properties..."
msgstr "Propriedades do ângulo..."

#: qtplugins/propertytables/propertytables.cpp:46
msgid "Torsion Properties..."
msgstr "Propriedades de torsão..."

#: qtplugins/propertytables/propertytables.cpp:52
#, fuzzy
msgid "Residue Properties..."
msgstr "Propriedades da Molécula..."

#: qtplugins/propertytables/propertytables.cpp:63
#, fuzzy
msgid ""
"Tables for displaying and editng atom, bond, angle and torsion properties."
msgstr ""
"Janelas para visualizar as propriedades do átomo, ligação, ângulo e torsão. "
"Inclui ainda um editor de coordenadas cartesianas."

#: qtplugins/propertytables/propertytables.h:29
#, fuzzy
msgid "PropertyTables"
msgstr "Propriedades"

#: qtplugins/propertytables/propertyview.cpp:31
msgid "Atom Properties"
msgstr "Propriedades do átomo"

#: qtplugins/propertytables/propertyview.cpp:34
msgid "Bond Properties"
msgstr "Propriedades da ligação"

#: qtplugins/propertytables/propertyview.cpp:37
msgid "Angle Properties"
msgstr "Propriedades do ângulo"

#: qtplugins/propertytables/propertyview.cpp:40
msgid "Torsion Properties"
msgstr "Propriedades da torsão"

#: qtplugins/propertytables/propertyview.cpp:43
msgid "Conformer Properties"
msgstr "Propriedades da conformação"

#: qtplugins/propertytables/propertyview.cpp:46
#, fuzzy
msgid "Residue Properties"
msgstr "Propriedades da Molécula"

#: qtplugins/propertytables/propertyview.cpp:49
msgid "Molecule Properties"
msgstr "Propriedades da Molécula"

#: qtplugins/qtaim/qtaimengine.h:39 qtplugins/qtaim/qtaimextension.cpp:90
#: qtplugins/qtaim/qtaimextension.h:35
msgid "QTAIM"
msgstr "QTAIM"

#: qtplugins/qtaim/qtaimengine.h:43
msgid "Renders primitives using QTAIM properties"
msgstr "Desenha primitivas utilizando propriedades QTAIM"

#: qtplugins/qtaim/qtaimextension.cpp:59
msgid "Molecular Graph..."
msgstr "Gráfico Molecular..."

#: qtplugins/qtaim/qtaimextension.cpp:66
msgid "Molecular Graph with Lone Pairs..."
msgstr "Gráfico Molecular com Pares Isolados..."

#: qtplugins/qtaim/qtaimextension.cpp:73
msgid "Atomic Charge..."
msgstr "Carga Atómica..."

#: qtplugins/qtaim/qtaimextension.cpp:122
msgid "Open WFN File"
msgstr "Abrir Ficheiro WFN"

#: qtplugins/qtaim/qtaimextension.cpp:123
msgid "WFN files (*.wfn);;All files (*.*)"
msgstr "Ficheiros WFN (*.wfn);;Todos os ficheiros (*.*)"

#: qtplugins/qtaim/qtaimextension.h:36
msgid "QTAIM extension"
msgstr "Extensão QTAIM"

#: qtplugins/quantuminput/quantuminput.cpp:191
msgid ""
"Select the python interpreter used to run input generator scripts.\n"
"Avogadro must be restarted for any changes to take effect."
msgstr ""
"Selecionar o interpretador python usado para executar scripts de criador de "
"entrada.\n"
"O Avogadro deve ser reiniciado para que as alterações tenham efeito."

#: qtplugins/quantuminput/quantuminput.cpp:242
msgid "Set Python Path..."
msgstr "Definir Caminho Python..."

#: qtplugins/quantuminput/quantuminput.h:53
msgid "Quantum input"
msgstr "Entrada Quantum"

#: qtplugins/quantuminput/quantuminput.h:57
msgid "Generate input for quantum codes."
msgstr "Gerar entrada para pacotes de química quântica."

#: qtplugins/resetview/resetview.cpp:48
msgid "Center"
msgstr "Centralizar"

#: qtplugins/resetview/resetview.cpp:49
msgid "Align View to Axes"
msgstr "Alinhar Visão aos Eixos"

#: qtplugins/resetview/resetview.h:37
#, fuzzy
msgid "Reset view"
msgstr "Reiniciar"

#: qtplugins/resetview/resetview.h:40
msgid "Manipulate the view camera."
msgstr "Manipular câmara de visualização."

#: qtplugins/scriptfileformats/scriptfileformats.h:39
msgid "Script File Formats"
msgstr "Formatos de Ficheiro de Script"

#: qtplugins/scriptfileformats/scriptfileformats.h:43
msgid "Load file reader/writers from external scripts."
msgstr "Carregar leitores/gravadores de ficheiros de scripts externos."

#: qtplugins/select/select.cpp:40
msgid "Select All"
msgstr "Selecionar Tudo"

#: qtplugins/select/select.cpp:45
msgid "Select None"
msgstr "Limpar Seleção"

#: qtplugins/select/select.cpp:54
msgid "Invert Selection"
msgstr "Inverter Seleção"

#: qtplugins/select/select.cpp:58
msgid "Select by Element..."
msgstr "Seleccionar por elemento..."

#: qtplugins/select/select.cpp:62
msgid "Select by Atom Index..."
msgstr ""

#: qtplugins/select/select.cpp:66
msgid "Select by Residue..."
msgstr "Seleccionar por Resíduo..."

#: qtplugins/select/select.cpp:79
msgid "Change selections"
msgstr "Mudar seleções"

#: qtplugins/select/select.cpp:89
msgid "&Select"
msgstr "&Seleccionar"

#: qtplugins/select/select.cpp:159
msgid "Select Atoms by Index"
msgstr ""

#: qtplugins/select/select.cpp:160
msgid "Atoms to Select:"
msgstr ""

#: qtplugins/select/select.cpp:197
msgid "Select Atoms by Residue"
msgstr ""

#: qtplugins/select/select.cpp:198
msgid "Residues to Select:"
msgstr ""

#. i18n: file: qtplugins/symmetry/symmetrywidget.ui:186
#. i18n: ectx: property (text), widget (QPushButton, selectSubgroupButton)
<<<<<<< HEAD
#: qtplugins/select/select.h:40:1618
#, fuzzy
=======
#: qtplugins/select/select.h:39:1576
>>>>>>> b4f40af9
msgid "Select"
msgstr "Selecionar"

#: qtplugins/selectiontool/selectiontool.cpp:66
msgid "Selection"
msgstr "Selecção"

#: qtplugins/selectiontool/selectiontool.cpp:244
#, fuzzy
msgid "Paint Atoms"
msgstr "Iniciar &Animação"

#: qtplugins/selectiontool/selectiontool.h:47
#: qtplugins/selectiontool/selectiontool.h:48
msgid "Selection tool"
msgstr "Ferramenta de Seleção"

#: qtplugins/spacegroup/spacegroup.cpp:63
#, fuzzy
msgid "Perceive Space Group"
msgstr "Percepção do Grupo Espacial"

#. i18n: file: qtplugins/symmetry/symmetrywidget.ui:99
#. i18n: ectx: property (text), widget (QPushButton, symmetrizeMoleculeButton)
#: qtplugins/spacegroup/spacegroup.cpp:81:1603
msgid "Symmetrize"
msgstr "Tornar Simétrico"

#: qtplugins/spacegroup/spacegroup.cpp:91
#: qtplugins/spacegroup/spacegroup.cpp:305
msgid "Reduce to Asymmetric Unit"
msgstr "Reduzir a Unidade Assimétrica"

#: qtplugins/spacegroup/spacegroup.cpp:97
msgid "Set Tolerance"
msgstr "Tolerância"

#: qtplugins/spacegroup/spacegroup.cpp:118
#, fuzzy
msgid "Space Group"
msgstr "Espaço&grupo"

#: qtplugins/spacegroup/spacegroup.cpp:192
msgid "Failure"
msgstr "Falha"

#: qtplugins/spacegroup/spacegroup.cpp:193
msgid ""
"Space group perception failed.\n"
"Would you like to try again with a different tolerance?"
msgstr ""
"Percepção do Grupo de Espaço falhou.\n"
"Gostaria de tentar novamente com uma tolerância diferente?"

#: qtplugins/spacegroup/spacegroup.cpp:208
msgid "Primitive Reduction"
msgstr "Redução Primitiva"

#: qtplugins/spacegroup/spacegroup.cpp:209
#: qtplugins/spacegroup/spacegroup.cpp:234
#: qtplugins/spacegroup/spacegroup.cpp:259
#, qt-format
msgid ""
"The tolerance is currently set to: %1.\n"
"Proceed with this tolerance?"
msgstr ""
"A tolerância está definida como: %1.\n"
"Continuar com esta tolerância?"

#: qtplugins/spacegroup/spacegroup.cpp:222
msgid ""
"Primitive reduction failed.\n"
"Please check your crystal and try again with a different tolerance."
msgstr ""
"A etapa de Redução de Primitivas falhou.\n"
"Por favor, verifique o seu cristal e tente novamente com uma tolerância "
"diferente."

#: qtplugins/spacegroup/spacegroup.cpp:247
msgid ""
"Conventionalize cell failed.\n"
"Please check your crystal and try again with a different tolerance."
msgstr ""
"A etapa de Convencionalização da Célula falhou.\n"
"Por favor, verifique o seu cristal e tente novamente com uma tolerância "
"diferente."

#: qtplugins/spacegroup/spacegroup.cpp:271
msgid ""
"Symmetrization failed.\n"
"Please check your crystal and try again with a different tolerance."
msgstr ""
"A etapa de Simetrização falhou.\n"
"Por favor, verifique o seu cristal e tente novamente com uma tolerância "
"diferente."

#: qtplugins/spacegroup/spacegroup.cpp:326 qtplugins/yaehmop/yaehmop.cpp:177
#: qtplugins/yaehmop/yaehmop.cpp:267 qtplugins/yaehmop/yaehmop.cpp:279
#: qtplugins/yaehmop/yaehmop.cpp:293 qtplugins/yaehmop/yaehmop.cpp:410
msgid "Avogadro2"
msgstr "Avogadro2"

#: qtplugins/spacegroup/spacegroup.cpp:327
msgid "Select tolerance in Å:"
msgstr "Selecione a tolerância em Å:"

#: qtplugins/spacegroup/spacegroup.cpp:343
msgid "International"
msgstr "Internacional"

#: qtplugins/spacegroup/spacegroup.cpp:343
msgid "Hall"
msgstr ""

#: qtplugins/spacegroup/spacegroup.cpp:343
msgid "Hermann-Mauguin"
msgstr "Hermann-Mauguin"

#: qtplugins/spacegroup/spacegroup.cpp:356
msgid "Select Space Group"
msgstr "Selecionar Grupo de Espaço"

#: qtplugins/spacegroup/spacegroup.h:35
msgid "SpaceGroup"
msgstr "GrupoEspaço"

#: qtplugins/spacegroup/spacegroup.h:76
msgid "Space group features for crystals."
msgstr "Recursos do grupo espacial para cristais."

#: qtplugins/spectra/spectra.cpp:38
msgid "Vibrational modes..."
msgstr "Modos vibracionais..."

#: qtplugins/spectra/spectra.h:43
msgid "Spectra and Vibrations"
msgstr "Espectro e Vibrações"

#: qtplugins/spectra/spectra.h:47
msgid "Display spectra and vibrational modes."
msgstr "Mostrar espectros e modos vibracionais."

#: qtplugins/surfaces/surfacedialog.cpp:115
msgid "Molecular Orbital"
msgstr "Orbital Molecular"

#: qtplugins/surfaces/surfacedialog.cpp:117
msgid "Electron Density"
msgstr "Densidade Electrónica"

#: qtplugins/surfaces/surfacedialog.cpp:136
#, qt-format
msgctxt "Molecular orbital"
msgid "MO %L1"
msgstr "OM %L1"

#: qtplugins/surfaces/surfacedialog.cpp:138
msgctxt "Highest occupied molecular orbital"
msgid "(HOMO)"
msgstr "(HOMO)"

#: qtplugins/surfaces/surfacedialog.cpp:140
msgctxt "Lowest unoccupied molecular orbital"
msgid "(LUMO)"
msgstr "(LUMO)"

#: qtplugins/surfaces/surfacedialog.cpp:155
msgid "From File"
msgstr "Do Ficheiro"

#: qtplugins/surfaces/surfaces.cpp:78
msgid "Create Surfaces..."
msgstr "Criar superfícies..."

#: qtplugins/surfaces/surfaces.cpp:244
msgid "Calculating electron density"
msgstr "Calculando densidade eletrônica"

#: qtplugins/surfaces/surfaces.cpp:254
#, qt-format
msgid "Calculating molecular orbital %L1"
msgstr "Calculando o orbital molecular %L1"

#: qtplugins/surfaces/surfaces.cpp:385 qtplugins/surfaces/surfaces.cpp:413
msgid "Movie AVI (*.avi)"
msgstr "Vídeo (*.avi)"

#: qtplugins/surfaces/surfaces.cpp:387
msgid "Export Movie"
msgstr "Exportar Vídeo"

#: qtplugins/surfaces/surfaces.cpp:388
msgid "Movie MP4 (*.mp4);;Movie AVI (*.avi);;GIF (*.gif)"
msgstr "Vídeo MP4 (*.mp4);;Vídeo AVI (*.avi);;GIF (*.gif)"

#: qtplugins/surfaces/surfaces.h:70
msgid "Surfaces"
msgstr "Superfícies"

#: qtplugins/surfaces/surfaces.h:71
msgid "Read and render surfaces."
msgstr "Ler e renderizar superfícies."

#: qtplugins/svg/svg.cpp:31 qtplugins/svg/svg.h:27
msgid "SVG"
msgstr "SVG"

#: qtplugins/svg/svg.cpp:259
msgid "SVG (*.svg)"
msgstr ""

#: qtplugins/svg/svg.h:31
msgid "Render the scene in a SVG file."
msgstr ""

#: qtplugins/symmetry/operationstablemodel.cpp:62
msgid "Class"
msgstr "Classe"

<<<<<<< HEAD
#: qtplugins/symmetry/symmetry.cpp:42
#, fuzzy
=======
#: qtplugins/symmetry/operationstablemodel.cpp:64
msgid "Element"
msgstr "Elemento"

#: qtplugins/symmetry/symmetry.cpp:53
>>>>>>> b4f40af9
msgid "Symmetry..."
msgstr "Simetria..."

#. i18n: file: qtplugins/symmetry/symmetrywidget.ui:14
#. i18n: ectx: property (windowTitle), widget (QWidget, Avogadro::QtPlugins::SymmetryWidget)
#: qtplugins/symmetry/symmetry.h:34:1588
msgid "Symmetry"
msgstr "Simetria"

#: qtplugins/symmetry/symmetry.h:67
msgid "Provide symmetry functionality."
msgstr "Fornecer funcionalidade de simetria."

#: qtplugins/symmetry/symmetryscene.h:44
msgid "Symmetry Elements"
msgstr "Elementos de Simetria"

#: qtplugins/symmetry/symmetryscene.h:48
msgid "Render symmetry elements."
msgstr "Desenha elementos de simetria."

#: qtplugins/symmetry/symmetryutil.cpp:39
msgid "∞"
msgstr "∞"

#: qtplugins/symmetry/symmetrywidget.cpp:341
#, qt-format
msgid "Group %1"
msgstr "Grupo %1"

#: qtplugins/symmetry/symmetrywidget.cpp:349
#, qt-format
msgid "%1 %2"
msgstr "%1 %2"

#: qtplugins/vanderwaals/vanderwaals.h:33
msgid "Simple display of VdW spheres."
msgstr "Exibição simples de esferas VdW."

<<<<<<< HEAD
=======
#: qtplugins/vanderwaalsao/vanderwaalsao.h:41
msgid "Van der Waals (AO)"
msgstr "Van der Waals (OA)"

>>>>>>> b4f40af9
#: qtplugins/vanderwaalsao/vanderwaalsao.h:45
msgid "Simple display of VdW spheres with ambient occlusion."
msgstr "Exibição simples de esferas VdW com oclusão ambiental."

#: qtplugins/vrml/vrml.cpp:41
msgid "VRML Render"
msgstr ""

#: qtplugins/vrml/vrml.cpp:83
msgid "VRML (*.wrl);;Text file (*.txt)"
msgstr "VRML (*.wrl);;Texto (*.txt)"

#: qtplugins/vrml/vrml.h:36
msgid "VRML"
msgstr "VRML"

#: qtplugins/vrml/vrml.h:40
msgid "Render the scene using VRML."
msgstr "Renderizar a cena usando VRML."

#: qtplugins/wireframe/wireframe.h:32
msgid "Render the molecule as a wireframe."
msgstr "Desenha a molécula como estrutura de arame."

#: qtplugins/yaehmop/yaehmop.cpp:60
msgid "Calculate band structure..."
msgstr ""

#: qtplugins/yaehmop/yaehmop.cpp:80
msgid "&Yaehmop"
msgstr ""

#: qtplugins/yaehmop/yaehmop.cpp:178 qtplugins/yaehmop/yaehmop.cpp:411
msgid "Cannot calculate band structure: no unit cell!"
msgstr ""

#: qtplugins/yaehmop/yaehmop.cpp:268
msgid "Yaehmop execution failed with the following error:\n"
msgstr ""

#: qtplugins/yaehmop/yaehmop.cpp:278
msgid "Failed to read band structure output from Yaehmop!"
msgstr ""

#: qtplugins/yaehmop/yaehmop.cpp:291
msgid ""
"Only one special k point was found in Yaehmop output! Two or more are "
"required!"
msgstr ""

#: qtplugins/yaehmop/yaehmop.cpp:528
msgid "Error: could not find yaehmop executable!"
msgstr ""

#: qtplugins/yaehmop/yaehmop.cpp:596
msgid "Yaehmop Input"
msgstr ""

#: qtplugins/yaehmop/yaehmop.h:51
msgid "Yaehmop"
msgstr ""

#: qtplugins/yaehmop/yaehmop.h:99
msgid "Perform extended Hückel calculations with yaehmop."
msgstr ""

#. i18n: file: molequeue/inputgeneratordialog.ui:14
#. i18n: ectx: property (windowTitle), widget (QDialog, Avogadro::MoleQueue::InputGeneratorDialog)
#. i18n: file: molequeue/molequeuedialog.ui:14
#. i18n: ectx: property (windowTitle), widget (QDialog, Avogadro::MoleQueue::MoleQueueDialog)
#. i18n: file: qtplugins/clientserver/filedialog.ui:14
#. i18n: ectx: property (windowTitle), widget (QDialog, FileDialog)
#. i18n: file: qtplugins/molecularproperties/molecularpropertiesdialog.ui:14
#. i18n: ectx: property (windowTitle), widget (QDialog, Avogadro::QtPlugins::MolecularPropertiesDialog)
#. i18n: file: qtplugins/mongochem/submitcalculationdialog.ui:14
#. i18n: ectx: property (windowTitle), widget (QDialog, SubmitCalculationDialog)
msgid "Dialog"
msgstr "Diálogo"

#. i18n: file: molequeue/inputgeneratorwidget.ui:14
#. i18n: ectx: property (windowTitle), widget (QWidget, Avogadro::MoleQueue::InputGeneratorWidget)
#. i18n: file: molequeue/molequeuewidget.ui:14
#. i18n: ectx: property (windowTitle), widget (QWidget, Avogadro::MoleQueue::MoleQueueWidget)
#. i18n: file: qtplugins/bonding/bondingdialog.ui:14
#. i18n: ectx: property (windowTitle), widget (QDialog, BondingDialog)
#. i18n: file: qtplugins/editor/editortoolwidget.ui:14
#. i18n: ectx: property (windowTitle), widget (QWidget, Avogadro::QtPlugins::EditorToolWidget)
#. i18n: file: qtplugins/mongochem/mongochemwidget.ui:20
#. i18n: ectx: property (windowTitle), widget (QWidget, MongoChemWidget)
#. i18n: file: qtplugins/selectiontool/selectiontoolwidget.ui:14
#. i18n: ectx: property (windowTitle), widget (QWidget, Avogadro::QtPlugins::SelectionToolWidget)
msgid "Form"
msgstr "Formulário"

#. i18n: file: molequeue/inputgeneratorwidget.ui:26
#. i18n: ectx: property (title), widget (QGroupBox, groupBox2)
msgid "Calculation Settings"
msgstr "Configurações de Cálculo"

#. i18n: file: molequeue/inputgeneratorwidget.ui:69
#. i18n: ectx: property (text), widget (QPushButton, warningTextButton)
msgid "Placeholder text..."
msgstr "Texto de espaço reservado..."

#. i18n: file: molequeue/inputgeneratorwidget.ui:86
#. i18n: ectx: property (text), widget (QPushButton, defaultsButton)
<<<<<<< HEAD
#. i18n: file: qtplugins/lammpsinput/lammpsinputdialog.ui:918
#. i18n: ectx: property (text), widget (QPushButton, resetButton)
#. i18n: file: qtplugins/openmminput/openmminputdialog.ui:982
#. i18n: ectx: property (text), widget (QPushButton, resetButton)
msgid "Reset"
msgstr ""
=======
msgid "Reset to Default Values"
msgstr "Redefinir para Valores Padrão"
>>>>>>> b4f40af9

#. i18n: file: molequeue/inputgeneratorwidget.ui:93
#. i18n: ectx: property (text), widget (QCheckBox, debugCheckBox)
msgid "Debug script..."
msgstr "Depurar script..."

#. i18n: file: molequeue/inputgeneratorwidget.ui:116
#. i18n: ectx: property (text), widget (QPushButton, computeButton)
#. i18n: file: qtplugins/cp2kinput/cp2kinputdialog.ui:52
#. i18n: ectx: property (text), widget (QPushButton, computeButton)
#. i18n: file: qtplugins/gamessinput/gamessinputdialog.ui:288
#. i18n: ectx: property (text), widget (QPushButton, computeButton)
#. i18n: file: qtplugins/mongochem/mongochemwidget.ui:73
#. i18n: ectx: property (text), widget (QPushButton, pushSubmitCalculation)
msgid "Submit Calculation..."
msgstr "Submeter Cálculo..."

#. i18n: file: molequeue/inputgeneratorwidget.ui:123
#. i18n: ectx: property (text), widget (QPushButton, generateButton)
<<<<<<< HEAD
msgid "Save Input..."
msgstr ""
=======
msgid "Write files to disk..."
msgstr "Gravar ficheiros no disco..."
>>>>>>> b4f40af9

#. i18n: file: molequeue/molequeuewidget.ui:30
#. i18n: ectx: property (text), widget (QLabel, label_4)
msgid "Queue and Program:"
msgstr "Fila e Programa:"

#. i18n: file: molequeue/molequeuewidget.ui:50
#. i18n: ectx: property (text), widget (QToolButton, refreshProgramsButton)
msgid "Refresh"
msgstr "Atualizar"

#. i18n: file: molequeue/molequeuewidget.ui:85
#. i18n: ectx: property (toolTip), widget (QLabel, label_7)
msgid ""
"<html><head/><body><p>Number of processor cores to reserve for this job.</"
"p></body></html>"
msgstr ""
"<html><head/><body><p>Quantidade de núcleos do processador a reservar para "
"este trabalho.</p></body></html>"

#. i18n: file: molequeue/molequeuewidget.ui:88
#. i18n: ectx: property (text), widget (QLabel, label_7)
msgid "Processor cores:"
msgstr "Núcleos do processador:"

#. i18n: file: molequeue/molequeuewidget.ui:125
#. i18n: ectx: property (toolTip), widget (QLabel, label)
msgid ""
"<html><head/><body><p>Delete remote working files upon job completion. "
"Results will still be copied to the local MoleQueue job cache first.</p></"
"body></html>"
msgstr ""
"<html><head/><body><p>Excluir ficheiros de trabalho remotos após concluir "
"trabalho. Os resultados ainda serão copiados primeiro para o cache de "
"trabalho MoleQueue local. </p></body></html>"

#. i18n: file: molequeue/molequeuewidget.ui:128
#. i18n: ectx: property (text), widget (QLabel, label)
msgid "Delete remote files when finished:"
msgstr "Apagar ficheiros remotos ao terminar:"

#. i18n: file: molequeue/molequeuewidget.ui:145
#. i18n: ectx: property (toolTip), widget (QLabel, label_2)
msgid ""
"<html><head/><body><p>Check to prevent this job from showing up in the "
"MoleQueue GUI by default.</p></body></html>"
msgstr ""
"<html><head/><body><p>Marcar para evitar que este trabalho apareça na GUI "
"MoleQueue por padrão.</p></body></html>"

#. i18n: file: molequeue/molequeuewidget.ui:148
#. i18n: ectx: property (text), widget (QLabel, label_2)
msgid "Hide job in MoleQueue:"
msgstr "Ocultar trabalho em MoleQueue:"

#. i18n: file: molequeue/molequeuewidget.ui:158
#. i18n: ectx: property (toolTip), widget (QLabel, label_3)
msgid ""
"<html><head/><body><p>Show a system popup notification when the job's status "
"changes.</p></body></html>"
msgstr ""
"<html><head/><body><p>Mostrar uma notificação pop-up do sistema quando o "
"status do trabalho mudar.</p></body></html>"

#. i18n: file: molequeue/molequeuewidget.ui:161
#. i18n: ectx: property (text), widget (QLabel, label_3)
msgid "Show progress notifications:"
msgstr "Mostrar notificações de progresso:"

#. i18n: file: molequeue/molequeuewidget.ui:192
#. i18n: ectx: property (text), widget (QLabel, openOutputLabel)
msgid "Open output when finished:"
msgstr "Abrir resultado ao terminar:"

#. i18n: file: qtgui/customelementdialog.ui:14
#. i18n: ectx: property (windowTitle), widget (QDialog, Avogadro::QtGui::CustomElementDialog)
msgid "Rename Elements"
msgstr "Renomear Elementos"

#. i18n: file: qtplugins/3dmol/3dmoldialog.ui:17
#. i18n: ectx: property (windowTitle), widget (QDialog, Avogadro::QtPlugins::ThreeDMolDialog)
msgid "3DMol HTML Snippet"
msgstr "Trecho de código 3DMol HTML"

#. i18n: file: qtplugins/3dmol/3dmoldialog.ui:34
#. i18n: ectx: property (text), widget (QPushButton, copyButton)
msgid "&Copy to Clipboard"
msgstr "&Copiar para a Área de Transferência"

#. i18n: file: qtplugins/3dmol/3dmoldialog.ui:37
#. i18n: ectx: property (shortcut), widget (QPushButton, copyButton)
msgid "Ctrl+C"
msgstr "Ctrl+C"

#. i18n: file: qtplugins/3dmol/3dmoldialog.ui:44
#. i18n: ectx: property (text), widget (QPushButton, exitButton)
msgid "&Exit"
msgstr "Sai&r"

#. i18n: file: qtplugins/3dmol/3dmoldialog.ui:47
#. i18n: ectx: property (shortcut), widget (QPushButton, exitButton)
msgid "Ctrl+E"
msgstr ""

#. i18n: file: qtplugins/apbs/apbsdialog.ui:20
#. i18n: ectx: property (title), widget (QGroupBox, groupBox)
msgid "Structure Input File"
msgstr "Estrutura do Ficheiro de Entrada"

#. i18n: file: qtplugins/apbs/apbsdialog.ui:28
#. i18n: ectx: property (text), widget (QRadioButton, generateFromPdbButton)
msgid "Generate Input From PDB"
msgstr "Gerar Ficheiro de Entrada a partir de ficheiro PDB"

#. i18n: file: qtplugins/apbs/apbsdialog.ui:40
#. i18n: ectx: property (text), widget (QLabel, pdbFileLabel)
msgid "PDB File:"
msgstr "Ficheiro PDB:"

#. i18n: file: qtplugins/apbs/apbsdialog.ui:50
#. i18n: ectx: property (text), widget (QPushButton, openPdbFileButton)
#. i18n: file: qtplugins/apbs/apbsdialog.ui:142
#. i18n: ectx: property (text), widget (QPushButton, openPqrFileButton)
msgid "..."
msgstr "..."

#. i18n: file: qtplugins/apbs/apbsdialog.ui:67
#. i18n: ectx: property (text), widget (QLabel, label)
msgid "Force Field:"
msgstr "Campo de Força:"

#. i18n: file: qtplugins/apbs/apbsdialog.ui:75
#. i18n: ectx: property (text), item, widget (QComboBox, forceFieldComboBox)
msgid "AMBER"
msgstr "AMBER"

#. i18n: file: qtplugins/apbs/apbsdialog.ui:80
#. i18n: ectx: property (text), item, widget (QComboBox, forceFieldComboBox)
msgid "CHARMM"
msgstr "CHARMM"

#. i18n: file: qtplugins/apbs/apbsdialog.ui:85
#. i18n: ectx: property (text), item, widget (QComboBox, forceFieldComboBox)
msgid "PARSE"
msgstr "PARSE"

#. i18n: file: qtplugins/apbs/apbsdialog.ui:90
#. i18n: ectx: property (text), item, widget (QComboBox, forceFieldComboBox)
msgid "TYL06"
msgstr "TYL06"

#. i18n: file: qtplugins/apbs/apbsdialog.ui:95
#. i18n: ectx: property (text), item, widget (QComboBox, forceFieldComboBox)
msgid "PEOEPB"
msgstr "PEOEPB"

#. i18n: file: qtplugins/apbs/apbsdialog.ui:100
#. i18n: ectx: property (text), item, widget (QComboBox, forceFieldComboBox)
msgid "SWANSON"
msgstr "SWANSON"

#. i18n: file: qtplugins/apbs/apbsdialog.ui:114
#. i18n: ectx: property (text), widget (QPushButton, runPdb2PqrButton)
msgid "Run PDB2PQR"
msgstr "Executar PDB2PQR"

#. i18n: file: qtplugins/apbs/apbsdialog.ui:123
#. i18n: ectx: property (text), widget (QRadioButton, loadFromPqrButton)
msgid "Load Existing PQR File"
msgstr "Carregar ficheiro PQR existente"

#. i18n: file: qtplugins/apbs/apbsdialog.ui:132
#. i18n: ectx: property (text), widget (QLabel, pqrFileLabel)
msgid "PQR File:"
msgstr "Ficheiro PQR:"

#. i18n: file: qtplugins/apbs/apbsdialog.ui:156
#. i18n: ectx: property (title), widget (QGroupBox, groupBox_2)
msgid "APBS Input File"
msgstr "Ficheiro de Entrada APBS"

#. i18n: file: qtplugins/apbs/apbsdialog.ui:170
#. i18n: ectx: property (text), widget (QPushButton, saveInputFileButton)
msgid "Save Input File"
msgstr "Gravar Ficheiro de Entrada"

#. i18n: file: qtplugins/apbs/apbsdialog.ui:177
#. i18n: ectx: property (text), widget (QPushButton, runApbsButton)
msgid "Run APBS"
msgstr ""

#. i18n: file: qtplugins/apbs/apbsoutputdialog.ui:20
#. i18n: ectx: property (text), widget (QLabel, label)
msgid "Success!"
msgstr "Sucesso!"

#. i18n: file: qtplugins/apbs/apbsoutputdialog.ui:27
#. i18n: ectx: property (text), widget (QCheckBox, loadStructureCheckBox)
msgid "Load Structure File"
msgstr "Carregar Ficheiro de Estrutura"

#. i18n: file: qtplugins/apbs/apbsoutputdialog.ui:37
#. i18n: ectx: property (text), widget (QCheckBox, loadCubeCheckBox)
msgid "Load Cube File"
msgstr "Carregar ficheiro Cube"

#. i18n: file: qtplugins/bonding/bondingdialog.ui:20
#. i18n: ectx: property (text), widget (QLabel, label)
msgid "Distance Tolerance:"
msgstr "Tolerância de Distância:"

#. i18n: file: qtplugins/bonding/bondingdialog.ui:27
#. i18n: ectx: property (text), widget (QLabel, label_2)
msgid "Minimum Distance:"
msgstr "Distância Mínima:"

#. i18n: file: qtplugins/bonding/bondingdialog.ui:41
#. i18n: ectx: property (suffix), widget (QDoubleSpinBox, toleranceSpinBox)
#. i18n: file: qtplugins/bonding/bondingdialog.ui:60
#. i18n: ectx: property (suffix), widget (QDoubleSpinBox, minimumSpinBox)
#. i18n: file: qtplugins/crystal/unitcelldialog.ui:40
#. i18n: ectx: property (suffix), widget (QDoubleSpinBox, a)
#. i18n: file: qtplugins/crystal/unitcelldialog.ui:72
#. i18n: ectx: property (suffix), widget (QDoubleSpinBox, b)
#. i18n: file: qtplugins/crystal/unitcelldialog.ui:104
#. i18n: ectx: property (suffix), widget (QDoubleSpinBox, c)
#. i18n: file: qtplugins/plotpdf/pdfoptionsdialog.ui:30
#. i18n: ectx: property (suffix), widget (QDoubleSpinBox, spin_maxRadius)
#. i18n: file: qtplugins/plotpdf/pdfoptionsdialog.ui:59
#. i18n: ectx: property (suffix), widget (QDoubleSpinBox, spin_step)
#. i18n: file: qtplugins/plotxrd/xrdoptionsdialog.ui:100
#. i18n: ectx: property (suffix), widget (QDoubleSpinBox, spin_wavelength)
#. i18n: file: qtplugins/surfaces/surfacedialog.ui:196
#. i18n: ectx: property (suffix), widget (QDoubleSpinBox, resolutionDoubleSpinBox)
msgid " Å"
msgstr " Å"

#. i18n: file: qtplugins/clientserver/connectionsettingsdialog.ui:14
#. i18n: ectx: property (windowTitle), widget (QDialog, Avogadro::QtPlugins::ConnectionSettingsDialog)
msgid "Server settings"
msgstr "Configurações de servidor"

#. i18n: file: qtplugins/clientserver/connectionsettingsdialog.ui:51
#. i18n: ectx: property (text), widget (QLabel, label7)
msgid "&Hostname:"
msgstr "Nome do &Host:"

#. i18n: file: qtplugins/clientserver/connectionsettingsdialog.ui:64
#. i18n: ectx: property (text), widget (QLabel, label8)
msgid "Port"
msgstr "Porta"

#. i18n: file: qtplugins/clientserver/connectionsettingsdialog.ui:86
#. i18n: ectx: property (text), widget (QPushButton, pushTestConnection)
msgid "Test C&onnection..."
msgstr "Testar C&onexão..."

#. i18n: file: qtplugins/clientserver/filedialog.ui:46
#. i18n: ectx: property (text), widget (QLabel, label_3)
msgid "Look in:"
msgstr "Olhar dentro:"

#. i18n: file: qtplugins/clientserver/filedialog.ui:66
#. i18n: ectx: property (toolTip), widget (QToolButton, NavigateBack)
msgid "Navigate Back"
msgstr "Navegar para Trás"

#. i18n: file: qtplugins/clientserver/filedialog.ui:79
#. i18n: ectx: property (toolTip), widget (QToolButton, NavigateForward)
msgid "Navigate Forward"
msgstr "Navegar para Frente"

#. i18n: file: qtplugins/clientserver/filedialog.ui:92
#. i18n: ectx: property (toolTip), widget (QToolButton, NavigateUp)
msgid "Navigate Up"
msgstr "Navegar para Cima"

#. i18n: file: qtplugins/clientserver/filedialog.ui:143
#. i18n: ectx: property (text), widget (QLabel, label_2)
msgid "File name:"
msgstr "Nome do Ficheiro:"

#. i18n: file: qtplugins/clientserver/filedialog.ui:153
#. i18n: ectx: property (text), widget (QPushButton, OK)
msgid "OK"
msgstr "Aceitar"

#. i18n: file: qtplugins/clientserver/filedialog.ui:160
#. i18n: ectx: property (text), widget (QLabel, label)
msgid "Files of type:"
msgstr "Ficheiros do tipo:"

#. i18n: file: qtplugins/clientserver/filedialog.ui:174
#. i18n: ectx: property (text), widget (QPushButton, Cancel)
msgid "Cancel"
msgstr "Cancelar"

#. i18n: file: qtplugins/coloropacitymap/comdialog.ui:14
#. i18n: ectx: property (windowTitle), widget (QDialog, ComDialog)
msgid "Volume Rendering"
msgstr "Renderizando Volume"

#. i18n: file: qtplugins/coloropacitymap/comdialog.ui:32
#. i18n: ectx: property (text), widget (QLabel, label)
msgid "Cube"
msgstr "Cubo"

#. i18n: file: qtplugins/coloropacitymap/comdialog.ui:42
#. i18n: ectx: property (text), widget (QLabel, label_4)
msgid "Enable volume rendering"
msgstr "Ativar renderização de volume"

#. i18n: file: qtplugins/coloropacitymap/comdialog.ui:59
#. i18n: ectx: property (text), widget (QLabel, label_3)
msgid "Enable surface rendering"
msgstr "Ativar renderização de superfície"

#. i18n: file: qtplugins/coloropacitymap/comdialog.ui:73
#. i18n: ectx: property (text), widget (QLabel, label_2)
msgid "Isovalue"
msgstr "Isovalor"

#. i18n: file: qtplugins/coloropacitymap/comdialog.ui:96
#. i18n: ectx: property (text), widget (QLabel, label_5)
msgid "Opacity"
msgstr "Opacidade"

#. i18n: file: qtplugins/coordinateeditor/coordinateeditordialog.ui:14
#. i18n: ectx: property (windowTitle), widget (QDialog, Avogadro::QtPlugins::CoordinateEditorDialog)
msgid "Coordinate Editor"
msgstr "Editor de Coordenadas"

#. i18n: file: qtplugins/coordinateeditor/coordinateeditordialog.ui:25
#. i18n: ectx: property (text), widget (QLabel, label)
msgid "Preset:"
msgstr ""

#. i18n: file: qtplugins/coordinateeditor/coordinateeditordialog.ui:35
#. i18n: ectx: property (text), widget (QLabel, label_3)
msgid "Distance Unit:"
msgstr "Unidade de Distância:"

#. i18n: file: qtplugins/coordinateeditor/coordinateeditordialog.ui:46
#. i18n: ectx: property (text), item, widget (QComboBox, distanceUnit)
msgid "Angstrom"
msgstr ""

#. i18n: file: qtplugins/coordinateeditor/coordinateeditordialog.ui:51
#. i18n: ectx: property (text), item, widget (QComboBox, distanceUnit)
msgid "Bohr"
msgstr "Bohr"

#. i18n: file: qtplugins/coordinateeditor/coordinateeditordialog.ui:59
#. i18n: ectx: property (text), widget (QLabel, label_2)
#. i18n: file: qtplugins/lineformatinput/lineformatinputdialog.ui:31
#. i18n: ectx: property (text), widget (QLabel, label)
msgid "Format:"
msgstr "Formato:"

#. i18n: file: qtplugins/coordinateeditor/coordinateeditordialog.ui:71
#. i18n: ectx: property (toolTip), widget (QLineEdit, spec)
msgid ""
"<html><head/><body><p>Specification of format. Each character indicates a "
"value to write per atom:</p><p><span style=\" font-weight:600;\">#</span> - "
"Atom index (1, 2, ..., numAtoms)<br/><span style=\" font-weight:600;\">Z</"
"span> - Atomic number (e.g. \"6\" for carbon)<br/><span style=\" font-"
"weight:600;\">G</span> - GAMESS-style atomic number (e.g. \"6.0\" for "
"carbon)<br/><span style=\" font-weight:600;\">N</span> - Element name (e.g. "
"\"Carbon\")<br/><span style=\" font-weight:600;\">S</span> - Element symbol "
"(e.g. \"C\" for carbon)<br/><span style=\" font-weight:600;\">x</span> - X "
"position coordinate<br/><span style=\" font-weight:600;\">y</span> - Y "
"position coordinate<br/><span style=\" font-weight:600;\">z</span> - Z "
"position coordinate<br/><span style=\" font-weight:600;\">a</span> - 'a' "
"lattice coordinate (crystals only)<br/><span style=\" font-weight:600;\">b</"
"span> - 'b' lattice coordinate (crystals only)<br/><span style=\" font-"
"weight:600;\">c</span> - 'c' lattice coordinate (crystals only)<br/><span "
"style=\" font-weight:600;\">_</span> - A literal space (\" \"), useful for "
"alignment<br/><span style=\" font-weight:600;\">0</span> - A literal 0 "
"(\"0\"), useful for optimization flags<br/><span style=\" font-weight:600;"
"\">1</span> - A literal 1 (\"1\"), useful for optimization flags<br/></p></"
"body></html>"
msgstr ""
"<html><head/><body><p>Especificação de formato. Cada caracter indica um "
"valor a escrever por átomo:</p><p><span style=\" font-weight:600;\">#</span> "
"- Índice de átomo (1, 2, ..., numAtoms)<br/><span style=\" font-weight:600;"
"\">Z</span> - Número Atômico (e.g. \"6\" para carbono)<br/><span style=\" "
"font-weight:600;\">G</span> - número atômico estilo GAMESS (e.g. \"6.0\" "
"para carbono)<br/><span style=\" font-weight:600;\">N</span> - Nome do "
"elemento (e.g. \"Carbono\")<br/><span style=\" font-weight:600;\">S</span> - "
"Símbolo do elemento (e.g. \"C\" para carbono)<br/><span style=\" font-"
"weight:600;\">x</span> - posição coordenada X<br/><span style=\" font-"
"weight:600;\">y</span> - posição coordenada Y<br/><span style=\" font-"
"weight:600;\">z</span> - posição coordenada Z<br/><span style=\" font-"
"weight:600;\">a</span> - coordenada de rede 'a' (em cristais)<br/><span "
"style=\" font-weight:600;\">b</span> - coordenada de rede 'b' (em "
"cristais)<br/><span style=\" font-weight:600;\">c</span> - coordenada de "
"rede 'c' (em cristais)<br/><span style=\" font-weight:600;\">_</span> - Um "
"espaço literal (\" \"), útil para alinhar<br/><span style=\" font-weight:600;"
"\">0</span> - Um 0 literal (\"0\"), útil para otimizar marcadores<br/><span "
"style=\" font-weight:600;\">1</span> - Um 1 literal (\"1\"), útil para "
"otimizar marcadores<br/></p></body></html>"

#. i18n: file: qtplugins/coordinateeditor/coordinateeditordialog.ui:78
#. i18n: ectx: property (text), widget (QToolButton, help)
msgid "Help..."
msgstr "Ajuda..."

#. i18n: file: qtplugins/coordinateeditor/coordinateeditordialog.ui:131
#. i18n: ectx: property (text), widget (QPushButton, revert)
msgid "Revert"
msgstr ""

#. i18n: file: qtplugins/coordinateeditor/coordinateeditordialog.ui:145
#. i18n: ectx: property (text), widget (QPushButton, apply)
msgid "Apply"
msgstr "Aplicar"

#. i18n: file: qtplugins/cp2kinput/cp2kinputdialog.ui:14
#. i18n: ectx: property (windowTitle), widget (QDialog, Cp2kInputDialog)
msgid "CP2K Input"
msgstr "Entrada CP2K"

#. i18n: file: qtplugins/cp2kinput/cp2kinputdialog.ui:22
#. i18n: ectx: property (text), widget (QPushButton, resetAllButton)
#. i18n: file: qtplugins/gamessinput/gamessinputdialog.ui:258
#. i18n: ectx: property (text), widget (QPushButton, resetAllButton)
msgid "Reset All"
msgstr "Apagar todos"

#. i18n: file: qtplugins/cp2kinput/cp2kinputdialog.ui:29
#. i18n: ectx: property (text), widget (QPushButton, defaultsButton)
#. i18n: file: qtplugins/gamessinput/gamessinputdialog.ui:265
#. i18n: ectx: property (text), widget (QPushButton, defaultsButton)
msgid "Defaults"
msgstr "Padrões"

#. i18n: file: qtplugins/cp2kinput/cp2kinputdialog.ui:59
#. i18n: ectx: property (text), widget (QPushButton, generateButton)
#. i18n: file: qtplugins/gamessinput/gamessinputdialog.ui:295
#. i18n: ectx: property (text), widget (QPushButton, generateButton)
msgid "Save File..."
msgstr "Gravar Ficheiro..."

#. i18n: file: qtplugins/cp2kinput/cp2kinputdialog.ui:95
#. i18n: ectx: attribute (title), widget (QWidget, basicWidget)
#. i18n: file: qtplugins/gamessinput/gamessinputdialog.ui:34
#. i18n: ectx: attribute (title), widget (QWidget, basicWidget)
msgid "&Basic Setup"
msgstr "Configuração &Básica"

#. i18n: file: qtplugins/cp2kinput/cp2kinputdialog.ui:101
#. i18n: ectx: property (text), widget (QLabel, label_8)
#. i18n: file: qtplugins/gamessinput/gamessinputdialog.ui:99
#. i18n: ectx: property (text), widget (QLabel, label_8)
#. i18n: file: qtplugins/lammpsinput/lammpsinputdialog.ui:40
#. i18n: ectx: property (text), widget (QLabel, label_7)
msgid "Title:"
msgstr "Título:"

#. i18n: file: qtplugins/cp2kinput/cp2kinputdialog.ui:114
#. i18n: ectx: property (text), widget (QLabel, label_4)
#. i18n: file: qtplugins/gamessinput/gamessinputdialog.ui:235
#. i18n: ectx: property (text), widget (QLabel, label_4)
#. i18n: file: qtplugins/lammpsinput/lammpsinputdialog.ui:60
#. i18n: ectx: property (text), widget (QLabel, label_12)
msgid "Filename Base:"
msgstr ""

#. i18n: file: qtplugins/cp2kinput/cp2kinputdialog.ui:124
#. i18n: ectx: property (placeholderText), widget (QLineEdit, baseNameEdit)
#. i18n: file: qtplugins/gamessinput/gamessinputdialog.ui:245
#. i18n: ectx: property (placeholderText), widget (QLineEdit, baseNameEdit)
#. i18n: file: qtplugins/lammpsinput/lammpsinputdialog.ui:70
#. i18n: ectx: property (placeholderText), widget (QLineEdit, baseNameEdit)
msgid "job"
msgstr "trabalho"

#. i18n: file: qtplugins/cp2kinput/cp2kinputdialog.ui:131
#. i18n: ectx: property (text), widget (QLabel, label)
#. i18n: file: qtplugins/gamessinput/gamessinputdialog.ui:209
#. i18n: ectx: property (text), widget (QLabel, label)
msgid "Calculate:"
msgstr "Calcular:"

#. i18n: file: qtplugins/cp2kinput/cp2kinputdialog.ui:164
#. i18n: ectx: property (text), widget (QLabel, label_5)
msgid "Method:"
msgstr "Método:"

#. i18n: file: qtplugins/cp2kinput/cp2kinputdialog.ui:197
#. i18n: ectx: property (text), widget (QLabel, label_2)
msgid "Basis set:"
msgstr ""

#. i18n: file: qtplugins/cp2kinput/cp2kinputdialog.ui:215
#. i18n: ectx: property (text), widget (QLabel, label_9)
msgid "Functional"
msgstr "Funcional"

#. i18n: file: qtplugins/cp2kinput/cp2kinputdialog.ui:258
#. i18n: ectx: attribute (title), widget (QWidget, tab)
msgid "MM"
msgstr "MM"

#. i18n: file: qtplugins/cp2kinput/cp2kinputdialog.ui:264
#. i18n: ectx: property (text), widget (QLabel, emaxSplineSpin_label)
msgid "FF Emax Spline Spin"
msgstr ""

#. i18n: file: qtplugins/cp2kinput/cp2kinputdialog.ui:304
#. i18n: ectx: property (text), widget (QLabel, label_10)
msgid "FF RCUT NB"
msgstr ""

#. i18n: file: qtplugins/cp2kinput/cp2kinputdialog.ui:341
#. i18n: ectx: property (text), widget (QLabel, label_7)
msgid "Poisson EWALD type"
msgstr "Tipo Poisson EWALD"

#. i18n: file: qtplugins/cp2kinput/cp2kinputdialog.ui:368
#. i18n: ectx: property (text), widget (QLabel, label_11)
msgid "Poisson EWALD Alpha"
msgstr "Poisson EWALD Alfa"

#. i18n: file: qtplugins/cp2kinput/cp2kinputdialog.ui:399
#. i18n: ectx: property (text), widget (QLabel, label_23)
msgid "Poiosson EWALD GMAX"
msgstr "Poisson EWALD GMAX"

#. i18n: file: qtplugins/cp2kinput/cp2kinputdialog.ui:434
#. i18n: ectx: attribute (title), widget (QWidget, tab_2)
msgid "QM"
msgstr ""

#. i18n: file: qtplugins/cp2kinput/cp2kinputdialog.ui:440
#. i18n: ectx: property (text), widget (QLabel, LSD_label)
msgid "LSD"
msgstr ""

#. i18n: file: qtplugins/cp2kinput/cp2kinputdialog.ui:449
#. i18n: ectx: property (text), widget (QCheckBox, lsdcheckBox)
msgid "TRUE"
msgstr ""

#. i18n: file: qtplugins/cp2kinput/cp2kinputdialog.ui:471
#. i18n: ectx: property (text), widget (QLabel, label_12)
msgid "MAX SCF"
msgstr ""

#. i18n: file: qtplugins/cp2kinput/cp2kinputdialog.ui:505
#. i18n: ectx: property (text), widget (QLabel, label_14)
msgid "EPS SCF"
msgstr ""

#. i18n: file: qtplugins/cp2kinput/cp2kinputdialog.ui:539
#. i18n: ectx: property (text), widget (QLabel, label_13)
msgid "SCF GUESS"
msgstr ""

#. i18n: file: qtplugins/cp2kinput/cp2kinputdialog.ui:566
#. i18n: ectx: property (text), widget (QLabel, label_24)
msgid "OUTER MAX SCF"
msgstr ""

#. i18n: file: qtplugins/cp2kinput/cp2kinputdialog.ui:600
#. i18n: ectx: property (text), widget (QLabel, label_25)
msgid "OUTER EPS SCF"
msgstr ""

#. i18n: file: qtplugins/cp2kinput/cp2kinputdialog.ui:634
#. i18n: ectx: property (text), widget (QLabel, label_26)
msgid "OT T MINIMIZER"
msgstr ""

<<<<<<< HEAD
=======
#. i18n: file: qtplugins/crystal/importcrystaldialog.ui:14
#. i18n: ectx: property (windowTitle), widget (QDialog, Avogadro::QtPlugins::ImportCrystalDialog)
msgid "Import Crystal"
msgstr "Importar Cristal"

>>>>>>> b4f40af9
#. i18n: file: qtplugins/crystal/importcrystaldialog.ui:20
#. i18n: ectx: property (text), widget (QLabel, label)
msgid "File extension for Open Babel conversion (default - Avogadro::POSCAR):"
msgstr ""
"Extensão de ficheiro para conversão Open Babel (padrão - Avogadro::POSCAR):"

#. i18n: file: qtplugins/crystal/supercelldialog.ui:14
#. i18n: ectx: property (windowTitle), widget (QDialog, Avogadro::QtPlugins::SupercellDialog)
msgid "Supercell Parameters"
msgstr "Parâmetros de Supercélula"

#. i18n: file: qtplugins/crystal/supercelldialog.ui:22
#. i18n: ectx: property (title), widget (QGroupBox, groupBox)
msgid "Super Cell Options"
msgstr "Opções de Supercélula"

#. i18n: file: qtplugins/crystal/supercelldialog.ui:28
#. i18n: ectx: property (text), widget (QLabel, aRepeatLabel)
msgid "A repeat:"
msgstr "Repetir A:"

#. i18n: file: qtplugins/crystal/supercelldialog.ui:42
#. i18n: ectx: property (text), widget (QLabel, bRepeatLabel)
msgid "B repeat:"
msgstr "Repetir B:"

#. i18n: file: qtplugins/crystal/supercelldialog.ui:56
#. i18n: ectx: property (text), widget (QLabel, cRepeatLabel)
msgid "C repeat:"
msgstr "Repetir C:"

#. i18n: file: qtplugins/crystal/unitcelldialog.ui:14
#. i18n: ectx: property (windowTitle), widget (QDialog, Avogadro::QtPlugins::UnitCellDialog)
msgid "Unit Cell Editor"
msgstr "Editor de Célula Unitária"

#. i18n: file: qtplugins/crystal/unitcelldialog.ui:27
#. i18n: ectx: property (text), widget (QLabel, label)
msgid "A:"
msgstr "A:"

#. i18n: file: qtplugins/crystal/unitcelldialog.ui:62
#. i18n: ectx: property (text), widget (QLabel, label_2)
msgid "B:"
msgstr "B:"

#. i18n: file: qtplugins/crystal/unitcelldialog.ui:94
#. i18n: ectx: property (text), widget (QLabel, label_4)
msgid "C:"
msgstr "C:"

#. i18n: file: qtplugins/crystal/unitcelldialog.ui:133
#. i18n: ectx: property (text), widget (QLabel, label_3)
msgid "α:"
msgstr "α:"

#. i18n: file: qtplugins/crystal/unitcelldialog.ui:143
#. i18n: ectx: property (text), widget (QLabel, label_5)
msgid "β:"
msgstr "β:"

#. i18n: file: qtplugins/crystal/unitcelldialog.ui:153
#. i18n: ectx: property (text), widget (QLabel, label_6)
msgid "γ:"
msgstr "γ:"

#. i18n: file: qtplugins/crystal/unitcelldialog.ui:163
#. i18n: ectx: property (suffix), widget (QDoubleSpinBox, alpha)
#. i18n: file: qtplugins/crystal/unitcelldialog.ui:182
#. i18n: ectx: property (suffix), widget (QDoubleSpinBox, gamma)
#. i18n: file: qtplugins/crystal/unitcelldialog.ui:201
#. i18n: ectx: property (suffix), widget (QDoubleSpinBox, beta)
#. i18n: file: qtplugins/plotxrd/xrdoptionsdialog.ui:26
#. i18n: ectx: property (suffix), widget (QDoubleSpinBox, spin_max2Theta)
#. i18n: file: qtplugins/plotxrd/xrdoptionsdialog.ui:48
#. i18n: ectx: property (suffix), widget (QDoubleSpinBox, spin_peakWidth)
msgid "°"
msgstr "°"

#. i18n: file: qtplugins/crystal/unitcelldialog.ui:231
#. i18n: ectx: property (text), widget (QLabel, label_7)
msgid "Cell Matrix:"
msgstr "Matriz da Célula:"

#. i18n: file: qtplugins/crystal/unitcelldialog.ui:248
#. i18n: ectx: property (text), widget (QLabel, label_8)
msgid "Fractional Matrix:"
msgstr "Matriz Fracionária:"

#. i18n: file: qtplugins/crystal/unitcelldialog.ui:278
#. i18n: ectx: property (text), widget (QCheckBox, transformAtoms)
#. i18n: file: qtplugins/crystal/volumescalingdialog.ui:114
#. i18n: ectx: property (text), widget (QCheckBox, transformAtoms)
msgid "&Transform Atoms"
msgstr ""

#. i18n: file: qtplugins/crystal/unitcelldialog.ui:300
#. i18n: ectx: property (text), widget (QPushButton, apply)
msgid "&Apply"
msgstr "&Aplicar"

#. i18n: file: qtplugins/crystal/unitcelldialog.ui:307
#. i18n: ectx: property (text), widget (QPushButton, revert)
msgid "&Revert"
msgstr "&Reverter"

#. i18n: file: qtplugins/crystal/unitcelldialog.ui:314
#. i18n: ectx: property (text), widget (QPushButton, pushButton)
msgid "&Hide"
msgstr "&Ocultar"

#. i18n: file: qtplugins/crystal/volumescalingdialog.ui:14
#. i18n: ectx: property (windowTitle), widget (QDialog, Avogadro::QtPlugins::VolumeScalingDialog)
msgid "Scale Unit Cell Volume"
msgstr "Escalar Volume da Célula Unitária"

#. i18n: file: qtplugins/crystal/volumescalingdialog.ui:25
#. i18n: ectx: property (text), widget (QLabel, label)
msgid "New &Volume:"
msgstr "Novo &Volume:"

#. i18n: file: qtplugins/crystal/volumescalingdialog.ui:38
#. i18n: ectx: property (text), widget (QLabel, label_2)
msgid "&Scaling Factor:"
msgstr "Fator de E&scala:"

#. i18n: file: qtplugins/crystal/volumescalingdialog.ui:51
#. i18n: ectx: property (text), widget (QLabel, label_3)
msgid "Current Volume:"
msgstr "Volume Atual:"

#. i18n: file: qtplugins/crystal/volumescalingdialog.ui:58
#. i18n: ectx: property (text), widget (QLabel, currentVolume)
msgid "TextLabel"
msgstr ""

#. i18n: file: qtplugins/editor/editortoolwidget.ui:23
#. i18n: ectx: property (text), widget (QLabel, label)
msgid "Element:"
msgstr "Elemento:"

#. i18n: file: qtplugins/editor/editortoolwidget.ui:33
#. i18n: ectx: property (text), widget (QLabel, label_2)
msgid "Bond Order:"
msgstr "Ordem de Ligação:"

#. i18n: file: qtplugins/forcefield/forcefielddialog.ui:20
#. i18n: ectx: property (windowTitle), widget (QDialog, Avogadro::QtPlugins::OBForceFieldDialog)
#. i18n: file: qtplugins/openbabel/obforcefielddialog.ui:20
#. i18n: ectx: property (windowTitle), widget (QDialog, Avogadro::QtPlugins::OBForceFieldDialog)
msgid "Geometry Optimization Parameters"
msgstr ""

#. i18n: file: qtplugins/forcefield/forcefielddialog.ui:39
#. i18n: ectx: property (title), widget (QGroupBox, groupBox_3)
#. i18n: file: qtplugins/openbabel/obforcefielddialog.ui:207
#. i18n: ectx: property (title), widget (QGroupBox, groupBox_3)
msgid "Convergence Criteria"
msgstr ""

#. i18n: file: qtplugins/forcefield/forcefielddialog.ui:45
#. i18n: ectx: property (text), widget (QLabel, label_2)
#. i18n: file: qtplugins/openbabel/obforcefielddialog.ui:213
#. i18n: ectx: property (text), widget (QLabel, label_2)
msgid "\"Energy\" convergence:"
msgstr ""

#. i18n: file: qtplugins/forcefield/forcefielddialog.ui:52
#. i18n: ectx: property (text), widget (QLabel, label_5)
#. i18n: file: qtplugins/openbabel/obforcefielddialog.ui:220
#. i18n: ectx: property (text), widget (QLabel, label_5)
msgid "Step limit:"
msgstr ""

#. i18n: file: qtplugins/forcefield/forcefielddialog.ui:59
#. i18n: ectx: property (suffix), widget (QSpinBox, energyConv)
#. i18n: file: qtplugins/openbabel/obforcefielddialog.ui:227
#. i18n: ectx: property (suffix), widget (QSpinBox, energyConv)
msgid " units"
msgstr " unidades"

#. i18n: file: qtplugins/forcefield/forcefielddialog.ui:62
#. i18n: ectx: property (prefix), widget (QSpinBox, energyConv)
#. i18n: file: qtplugins/openbabel/obforcefielddialog.ui:230
#. i18n: ectx: property (prefix), widget (QSpinBox, energyConv)
msgid "10^"
msgstr ""

#. i18n: file: qtplugins/forcefield/forcefielddialog.ui:78
#. i18n: ectx: property (suffix), widget (QSpinBox, stepLimit)
#. i18n: file: qtplugins/openbabel/obforcefielddialog.ui:185
#. i18n: ectx: property (suffix), widget (QSpinBox, pairFreq)
#. i18n: file: qtplugins/openbabel/obforcefielddialog.ui:246
#. i18n: ectx: property (suffix), widget (QSpinBox, stepLimit)
msgid " steps"
msgstr " passos"

#. i18n: file: qtplugins/forcefield/forcefielddialog.ui:100
#. i18n: ectx: property (title), widget (QGroupBox, groupBox_2)
#. i18n: file: qtplugins/openbabel/obforcefielddialog.ui:39
#. i18n: ectx: property (title), widget (QGroupBox, groupBox_2)
msgid "Optimization Method"
msgstr ""

#. i18n: file: qtplugins/forcefield/forcefielddialog.ui:106
#. i18n: ectx: property (text), widget (QLabel, label)
#. i18n: file: qtplugins/openbabel/obforcefielddialog.ui:45
#. i18n: ectx: property (text), widget (QLabel, label)
msgid "Force field:"
msgstr ""

#. i18n: file: qtplugins/forcefield/forcefielddialog.ui:116
#. i18n: ectx: property (text), widget (QCheckBox, useRecommended)
#. i18n: file: qtplugins/openbabel/obforcefielddialog.ui:97
#. i18n: ectx: property (text), widget (QCheckBox, useRecommended)
msgid "Autodetect"
msgstr ""

#. i18n: file: qtplugins/forcefield/forcefielddialog.ui:130
#. i18n: ectx: property (text), widget (QLabel, label_3)
#. i18n: file: qtplugins/openbabel/obforcefielddialog.ui:52
#. i18n: ectx: property (text), widget (QLabel, label_3)
msgid "Optimization algorithm:"
msgstr ""

#. i18n: file: qtplugins/forcefield/forcefielddialog.ui:138
#. i18n: ectx: property (text), item, widget (QComboBox, algorithm)
#. i18n: file: qtplugins/openbabel/obforcefielddialog.ui:67
#. i18n: ectx: property (text), item, widget (QComboBox, algorithm)
msgid "Steepest Descent"
msgstr "Descida Inclinada"

#. i18n: file: qtplugins/forcefield/forcefielddialog.ui:143
#. i18n: ectx: property (text), item, widget (QComboBox, algorithm)
#. i18n: file: qtplugins/openbabel/obforcefielddialog.ui:72
#. i18n: ectx: property (text), item, widget (QComboBox, algorithm)
msgid "Conjugate Gradient"
msgstr ""

#. i18n: file: qtplugins/gamessinput/gamessinputdialog.ui:14
#. i18n: ectx: property (windowTitle), widget (QDialog, GamessInputDialog)
msgid "GAMESS Input"
msgstr "Entrada GAMESS"

#. i18n: file: qtplugins/gamessinput/gamessinputdialog.ui:60
#. i18n: ectx: property (text), widget (QLabel, label_3)
msgid "In:"
msgstr "Em:"

#. i18n: file: qtplugins/gamessinput/gamessinputdialog.ui:73
#. i18n: ectx: property (text), widget (QLabel, label_5)
msgid "Multiplicity:"
msgstr "Multiplicidade:"

#. i18n: file: qtplugins/gamessinput/gamessinputdialog.ui:86
#. i18n: ectx: property (text), widget (QLabel, label_2)
msgid "With:"
msgstr "Com:"

#. i18n: file: qtplugins/gamessinput/gamessinputdialog.ui:176
#. i18n: ectx: property (text), widget (QLabel, label_6)
msgid "Charge:"
msgstr "Carga:"

#. i18n: file: qtplugins/importpqr/pqrwidget.ui:34
#. i18n: ectx: property (text), widget (QPushButton, searchButton)
#. i18n: file: qtplugins/mongochem/mongochemwidget.ui:66
#. i18n: ectx: property (text), widget (QPushButton, pushSearch)
msgid "Search"
msgstr "Buscar"

#. i18n: file: qtplugins/importpqr/pqrwidget.ui:51
#. i18n: ectx: property (text), item, widget (QComboBox, searchTypeBox)
msgid "name"
msgstr "nome"

#. i18n: file: qtplugins/importpqr/pqrwidget.ui:56
#. i18n: ectx: property (text), item, widget (QComboBox, searchTypeBox)
msgid "tag"
msgstr ""

#. i18n: file: qtplugins/importpqr/pqrwidget.ui:61
#. i18n: ectx: property (text), item, widget (QComboBox, searchTypeBox)
msgid "synonym"
msgstr "sinônimo"

#. i18n: file: qtplugins/importpqr/pqrwidget.ui:66
#. i18n: ectx: property (text), item, widget (QComboBox, searchTypeBox)
msgid "formula"
msgstr "fórmula"

#. i18n: file: qtplugins/importpqr/pqrwidget.ui:71
#. i18n: ectx: property (text), item, widget (QComboBox, searchTypeBox)
msgid "inchi"
msgstr ""

#. i18n: file: qtplugins/importpqr/pqrwidget.ui:85
#. i18n: ectx: property (text), widget (QLabel, label)
msgid "Search By: "
msgstr "Procurar por: "

#. i18n: file: qtplugins/importpqr/pqrwidget.ui:106
#. i18n: ectx: property (text), widget (QLabel, label_5)
msgid "Formula:"
msgstr "Fórmula:"

#. i18n: file: qtplugins/importpqr/pqrwidget.ui:132
#. i18n: ectx: property (text), widget (QPushButton, downloadButton)
#. i18n: file: qtplugins/mongochem/mongochemwidget.ui:52
#. i18n: ectx: property (text), widget (QPushButton, pushDownload)
msgid "Download"
msgstr ""

#. i18n: file: qtplugins/importpqr/pqrwidget.ui:139
#. i18n: ectx: property (text), widget (QLabel, label_4)
msgid "Name:"
msgstr "Nome:"

#. i18n: file: qtplugins/insertfragment/insertfragmentdialog.ui:14
#. i18n: ectx: property (windowTitle), widget (QDialog, Avogadro::QtPlugins::InsertFragmentDialog)
msgid "Insert Fragment..."
msgstr "Inserir Fragmento..."

#. i18n: file: qtplugins/insertfragment/insertfragmentdialog.ui:22
#. i18n: ectx: property (text), widget (QLabel, label)
msgid "Filter:"
msgstr "Filtro:"

#. i18n: file: qtplugins/insertfragment/insertfragmentdialog.ui:29
#. i18n: ectx: property (toolTip), widget (QLineEdit, filterLineEdit)
msgid "Type a name or part of a name to show only matching files."
msgstr ""
"Digite um nome ou parte de um nome para mostrar apenas os ficheiros "
"correspondentes."

#. i18n: file: qtplugins/insertfragment/insertfragmentdialog.ui:69
#. i18n: ectx: property (text), widget (QPushButton, insertFragmentButton)
msgid "Insert"
msgstr "Inserir"

#. i18n: file: qtplugins/lammpsinput/lammpsinputdialog.ui:20
#. i18n: ectx: property (windowTitle), widget (QDialog, LammpsInputDialog)
msgid "LAMMPS Input"
msgstr "Entrada LAMMPS"

#. i18n: file: qtplugins/lammpsinput/lammpsinputdialog.ui:37
#. i18n: ectx: property (toolTip), widget (QLabel, label_7)
#. i18n: file: qtplugins/lammpsinput/lammpsinputdialog.ui:50
#. i18n: ectx: property (toolTip), widget (QLineEdit, titleLine)
msgid "Input file comments"
msgstr "Comentários do ficheiro de entrada"

#. i18n: file: qtplugins/lammpsinput/lammpsinputdialog.ui:77
#. i18n: ectx: property (toolTip), widget (QLabel, label_units)
#. i18n: file: qtplugins/lammpsinput/lammpsinputdialog.ui:97
#. i18n: ectx: property (toolTip), widget (QComboBox, unitsCombo)
msgid "Select the unit style to be used during the simulation."
msgstr "Selecione o estilo de unidade a ser usado durante a simulação."

#. i18n: file: qtplugins/lammpsinput/lammpsinputdialog.ui:84
#. i18n: ectx: property (whatsThis), widget (QLabel, label_units)
#. i18n: file: qtplugins/lammpsinput/lammpsinputdialog.ui:104
#. i18n: ectx: property (whatsThis), widget (QComboBox, unitsCombo)
msgid ""
"<!DOCTYPE HTML PUBLIC \"-//W3C//DTD HTML 4.0//EN\" \"http://www.w3.org/TR/"
"REC-html40/strict.dtd\">\n"
"<html><head><meta name=\"qrichtext\" content=\"1\" /><style type=\"text/css"
"\">\n"
"p, li { white-space: pre-wrap; }\n"
"</style></head><body style=\" font-family:'Sans Serif'; font-size:10pt; font-"
"weight:400; font-style:normal;\">\n"
"<p style=\" margin-top:0px; margin-bottom:0px; margin-left:0px; margin-"
"right:0px; -qt-block-indent:0; text-indent:0px;\"><a href=\"http://lammps."
"sandia.gov/doc/units.html\"><span style=\" text-decoration: underline; color:"
"#0057ae;\">http://lammps.sandia.gov/doc/units.html</span></a></p></body></"
"html>"
msgstr ""

#. i18n: file: qtplugins/lammpsinput/lammpsinputdialog.ui:87
#. i18n: ectx: property (text), widget (QLabel, label_units)
msgid "Units"
msgstr "Unidades"

#. i18n: file: qtplugins/lammpsinput/lammpsinputdialog.ui:111
#. i18n: ectx: property (text), item, widget (QComboBox, unitsCombo)
msgid "lj"
msgstr ""

#. i18n: file: qtplugins/lammpsinput/lammpsinputdialog.ui:116
#. i18n: ectx: property (text), item, widget (QComboBox, unitsCombo)
msgid "real"
msgstr ""

#. i18n: file: qtplugins/lammpsinput/lammpsinputdialog.ui:121
#. i18n: ectx: property (text), item, widget (QComboBox, unitsCombo)
msgid "metal"
msgstr "metal"

#. i18n: file: qtplugins/lammpsinput/lammpsinputdialog.ui:126
#. i18n: ectx: property (text), item, widget (QComboBox, unitsCombo)
msgid "si"
msgstr ""

#. i18n: file: qtplugins/lammpsinput/lammpsinputdialog.ui:131
#. i18n: ectx: property (text), item, widget (QComboBox, unitsCombo)
msgid "cgs"
msgstr ""

#. i18n: file: qtplugins/lammpsinput/lammpsinputdialog.ui:136
#. i18n: ectx: property (text), item, widget (QComboBox, unitsCombo)
#. i18n: file: qtplugins/lammpsinput/lammpsinputdialog.ui:236
#. i18n: ectx: property (text), item, widget (QComboBox, atomStyleCombo)
msgid "electron"
msgstr "elétron"

#. i18n: file: qtplugins/lammpsinput/lammpsinputdialog.ui:144
#. i18n: ectx: property (text), widget (QLabel, label_waterPotential)
msgid "Water Potential"
msgstr "Potencial da Água"

#. i18n: file: qtplugins/lammpsinput/lammpsinputdialog.ui:157
#. i18n: ectx: property (text), item, widget (QComboBox, waterPotentialCombo)
msgid "SPC"
msgstr ""

#. i18n: file: qtplugins/lammpsinput/lammpsinputdialog.ui:162
#. i18n: ectx: property (text), item, widget (QComboBox, waterPotentialCombo)
#. i18n: file: qtplugins/openmminput/openmminputdialog.ui:140
#. i18n: ectx: property (text), item, widget (QComboBox, waterModelCombo)
msgid "SPC/E"
msgstr ""

#. i18n: file: qtplugins/lammpsinput/lammpsinputdialog.ui:177
#. i18n: ectx: property (toolTip), widget (QLabel, label_atomstyle)
#. i18n: file: qtplugins/lammpsinput/lammpsinputdialog.ui:197
#. i18n: ectx: property (toolTip), widget (QComboBox, atomStyleCombo)
msgid "Select atom_style used by the data file."
msgstr "Selecione atom_style usado pelo ficheiro de dados."

#. i18n: file: qtplugins/lammpsinput/lammpsinputdialog.ui:184
#. i18n: ectx: property (whatsThis), widget (QLabel, label_atomstyle)
#. i18n: file: qtplugins/lammpsinput/lammpsinputdialog.ui:204
#. i18n: ectx: property (whatsThis), widget (QComboBox, atomStyleCombo)
msgid ""
"<!DOCTYPE HTML PUBLIC \"-//W3C//DTD HTML 4.0//EN\" \"http://www.w3.org/TR/"
"REC-html40/strict.dtd\">\n"
"<html><head><meta name=\"qrichtext\" content=\"1\" /><style type=\"text/css"
"\">\n"
"p, li { white-space: pre-wrap; }\n"
"</style></head><body style=\" font-family:'Sans Serif'; font-size:10pt; font-"
"weight:400; font-style:normal;\">\n"
"<p style=\" margin-top:0px; margin-bottom:0px; margin-left:0px; margin-"
"right:0px; -qt-block-indent:0; text-indent:0px;\"><a href=\"http://lammps."
"sandia.gov/doc/atom_style.html\"><span style=\" text-decoration: underline; "
"color:#0057ae;\">http://lammps.sandia.gov/doc/atom_style.html</span></a></"
"p></body></html>"
msgstr ""

#. i18n: file: qtplugins/lammpsinput/lammpsinputdialog.ui:187
#. i18n: ectx: property (text), widget (QLabel, label_atomstyle)
msgid "Atom Style"
msgstr "Estilo do Átomo"

#. i18n: file: qtplugins/lammpsinput/lammpsinputdialog.ui:211
#. i18n: ectx: property (text), item, widget (QComboBox, atomStyleCombo)
msgid "angle"
msgstr "ângulo"

#. i18n: file: qtplugins/lammpsinput/lammpsinputdialog.ui:216
#. i18n: ectx: property (text), item, widget (QComboBox, atomStyleCombo)
msgid "atomic"
msgstr "atômico"

#. i18n: file: qtplugins/lammpsinput/lammpsinputdialog.ui:221
#. i18n: ectx: property (text), item, widget (QComboBox, atomStyleCombo)
msgid "bond"
msgstr "ligação"

#. i18n: file: qtplugins/lammpsinput/lammpsinputdialog.ui:226
#. i18n: ectx: property (text), item, widget (QComboBox, atomStyleCombo)
msgid "charge"
msgstr "carga"

#. i18n: file: qtplugins/lammpsinput/lammpsinputdialog.ui:231
#. i18n: ectx: property (text), item, widget (QComboBox, atomStyleCombo)
msgid "dipole"
msgstr "dipolo"

#. i18n: file: qtplugins/lammpsinput/lammpsinputdialog.ui:241
#. i18n: ectx: property (text), item, widget (QComboBox, atomStyleCombo)
msgid "ellipsoid"
msgstr "elipsoide"

#. i18n: file: qtplugins/lammpsinput/lammpsinputdialog.ui:246
#. i18n: ectx: property (text), item, widget (QComboBox, atomStyleCombo)
msgid "full"
msgstr "completo"

#. i18n: file: qtplugins/lammpsinput/lammpsinputdialog.ui:251
#. i18n: ectx: property (text), item, widget (QComboBox, atomStyleCombo)
msgid "line"
msgstr "linha"

#. i18n: file: qtplugins/lammpsinput/lammpsinputdialog.ui:256
#. i18n: ectx: property (text), item, widget (QComboBox, atomStyleCombo)
msgid "meso"
msgstr ""

#. i18n: file: qtplugins/lammpsinput/lammpsinputdialog.ui:261
#. i18n: ectx: property (text), item, widget (QComboBox, atomStyleCombo)
msgid "molecular"
msgstr ""

#. i18n: file: qtplugins/lammpsinput/lammpsinputdialog.ui:266
#. i18n: ectx: property (text), item, widget (QComboBox, atomStyleCombo)
msgid "peri"
msgstr ""

#. i18n: file: qtplugins/lammpsinput/lammpsinputdialog.ui:271
#. i18n: ectx: property (text), item, widget (QComboBox, atomStyleCombo)
msgid "sphere"
msgstr "esfera"

#. i18n: file: qtplugins/lammpsinput/lammpsinputdialog.ui:276
#. i18n: ectx: property (text), item, widget (QComboBox, atomStyleCombo)
msgid "tri"
msgstr ""

#. i18n: file: qtplugins/lammpsinput/lammpsinputdialog.ui:281
#. i18n: ectx: property (text), item, widget (QComboBox, atomStyleCombo)
msgid "wavepacket"
msgstr "pacote de ondas"

#. i18n: file: qtplugins/lammpsinput/lammpsinputdialog.ui:289
#. i18n: ectx: property (toolTip), widget (QLabel, label_readdata)
#. i18n: file: qtplugins/lammpsinput/lammpsinputdialog.ui:299
#. i18n: ectx: property (toolTip), widget (QLineEdit, readDataLine)
msgid "Specify the name to be used for the coordinate file."
msgstr "Indique o nome a ser usado para o ficheiro de coordenadas."

#. i18n: file: qtplugins/lammpsinput/lammpsinputdialog.ui:292
#. i18n: ectx: property (text), widget (QLabel, label_readdata)
msgid "Coordinate Data File"
msgstr "Ficheiro de Dados de Coordenadas"

#. i18n: file: qtplugins/lammpsinput/lammpsinputdialog.ui:306
#. i18n: ectx: property (text), widget (QLabel, label_therm)
msgid "Ensemble"
msgstr "Conjunto"

#. i18n: file: qtplugins/lammpsinput/lammpsinputdialog.ui:314
#. i18n: ectx: property (text), item, widget (QComboBox, ensembleCombo)
msgid "NVT"
msgstr ""

#. i18n: file: qtplugins/lammpsinput/lammpsinputdialog.ui:319
#. i18n: ectx: property (text), item, widget (QComboBox, ensembleCombo)
msgid "NVE"
msgstr ""

#. i18n: file: qtplugins/lammpsinput/lammpsinputdialog.ui:327
#. i18n: ectx: property (text), widget (QLabel, label_temp)
#. i18n: file: qtplugins/lammpsinput/lammpsinputdialog.ui:745
#. i18n: ectx: property (text), widget (QLabel, label_9)
#. i18n: file: qtplugins/openmminput/openmminputdialog.ui:918
#. i18n: ectx: property (text), widget (QCheckBox, temperatureCheck)
msgid "Temperature"
msgstr "Temperatura"

#. i18n: file: qtplugins/lammpsinput/lammpsinputdialog.ui:347
#. i18n: ectx: property (toolTip), widget (QLabel, label)
#. i18n: file: qtplugins/lammpsinput/lammpsinputdialog.ui:357
#. i18n: ectx: property (toolTip), widget (QSpinBox, nhChainSpin)
msgid "Select the number of Nosé-Hoover chains in the NVT ensemble."
msgstr "Selecione a quantidade de cadeias Nosé-Hoover no conjunto NVT."

#. i18n: file: qtplugins/lammpsinput/lammpsinputdialog.ui:350
#. i18n: ectx: property (text), widget (QLabel, label)
msgid "NH Chains"
msgstr "Cadeias NH"

#. i18n: file: qtplugins/lammpsinput/lammpsinputdialog.ui:393
#. i18n: ectx: property (toolTip), widget (QLabel, label_2)
#. i18n: file: qtplugins/lammpsinput/lammpsinputdialog.ui:403
#. i18n: ectx: property (toolTip), widget (QDoubleSpinBox, stepSpin)
#. i18n: file: qtplugins/openmminput/openmminputdialog.ui:534
#. i18n: ectx: property (toolTip), widget (QLabel, label_timestep)
#. i18n: file: qtplugins/openmminput/openmminputdialog.ui:544
#. i18n: ectx: property (toolTip), widget (QDoubleSpinBox, stepSpin)
msgid ""
"Time step for the simulation in units according to \"Units\" specification."
msgstr ""
"Intervalo de tempo para a simulação em unidades de acordo com a "
"especificação \"Unidades\"."

#. i18n: file: qtplugins/lammpsinput/lammpsinputdialog.ui:396
#. i18n: ectx: property (text), widget (QLabel, label_2)
msgid "Time Step"
msgstr ""

#. i18n: file: qtplugins/lammpsinput/lammpsinputdialog.ui:416
#. i18n: ectx: property (toolTip), widget (QLabel, label_4)
#. i18n: file: qtplugins/lammpsinput/lammpsinputdialog.ui:642
#. i18n: ectx: property (toolTip), widget (QLineEdit, dumpXYZEdit)
msgid "Filename of the XYZ file to write during the simulation."
msgstr "Nome do ficheiro XYZ a ser escrito durante a simulação."

#. i18n: file: qtplugins/lammpsinput/lammpsinputdialog.ui:419
#. i18n: ectx: property (text), widget (QLabel, label_4)
msgid "Dump XYZ"
msgstr "Despejar XYZ"

#. i18n: file: qtplugins/lammpsinput/lammpsinputdialog.ui:433
#. i18n: ectx: property (toolTip), widget (QLabel, label_dimension)
#. i18n: file: qtplugins/lammpsinput/lammpsinputdialog.ui:847
#. i18n: ectx: property (toolTip), widget (QComboBox, dimensionCombo)
msgid "Number of dimensions in the system."
msgstr "Quantidade de dimensões do sistema."

#. i18n: file: qtplugins/lammpsinput/lammpsinputdialog.ui:436
#. i18n: ectx: property (text), widget (QLabel, label_dimension)
msgid "Dimensions"
msgstr "Dimensões"

#. i18n: file: qtplugins/lammpsinput/lammpsinputdialog.ui:446
#. i18n: ectx: property (toolTip), widget (QComboBox, zBoundaryCombo)
msgid "Change Z boundary style."
msgstr "Alterar o estilo do limite Z."

#. i18n: file: qtplugins/lammpsinput/lammpsinputdialog.ui:453
#. i18n: ectx: property (text), item, widget (QComboBox, zBoundaryCombo)
#. i18n: file: qtplugins/lammpsinput/lammpsinputdialog.ui:493
#. i18n: ectx: property (text), item, widget (QComboBox, yBoundaryCombo)
#. i18n: file: qtplugins/lammpsinput/lammpsinputdialog.ui:533
#. i18n: ectx: property (text), item, widget (QComboBox, xBoundaryCombo)
msgid "p"
msgstr "p"

#. i18n: file: qtplugins/lammpsinput/lammpsinputdialog.ui:458
#. i18n: ectx: property (text), item, widget (QComboBox, zBoundaryCombo)
#. i18n: file: qtplugins/lammpsinput/lammpsinputdialog.ui:498
#. i18n: ectx: property (text), item, widget (QComboBox, yBoundaryCombo)
#. i18n: file: qtplugins/lammpsinput/lammpsinputdialog.ui:538
#. i18n: ectx: property (text), item, widget (QComboBox, xBoundaryCombo)
msgid "s"
msgstr ""

#. i18n: file: qtplugins/lammpsinput/lammpsinputdialog.ui:463
#. i18n: ectx: property (text), item, widget (QComboBox, zBoundaryCombo)
#. i18n: file: qtplugins/lammpsinput/lammpsinputdialog.ui:503
#. i18n: ectx: property (text), item, widget (QComboBox, yBoundaryCombo)
#. i18n: file: qtplugins/lammpsinput/lammpsinputdialog.ui:543
#. i18n: ectx: property (text), item, widget (QComboBox, xBoundaryCombo)
msgid "f"
msgstr ""

#. i18n: file: qtplugins/lammpsinput/lammpsinputdialog.ui:468
#. i18n: ectx: property (text), item, widget (QComboBox, zBoundaryCombo)
#. i18n: file: qtplugins/lammpsinput/lammpsinputdialog.ui:508
#. i18n: ectx: property (text), item, widget (QComboBox, yBoundaryCombo)
#. i18n: file: qtplugins/lammpsinput/lammpsinputdialog.ui:548
#. i18n: ectx: property (text), item, widget (QComboBox, xBoundaryCombo)
msgid "m"
msgstr ""

#. i18n: file: qtplugins/lammpsinput/lammpsinputdialog.ui:473
#. i18n: ectx: property (text), item, widget (QComboBox, zBoundaryCombo)
#. i18n: file: qtplugins/lammpsinput/lammpsinputdialog.ui:513
#. i18n: ectx: property (text), item, widget (QComboBox, yBoundaryCombo)
#. i18n: file: qtplugins/lammpsinput/lammpsinputdialog.ui:553
#. i18n: ectx: property (text), item, widget (QComboBox, xBoundaryCombo)
msgid "fs"
msgstr ""

#. i18n: file: qtplugins/lammpsinput/lammpsinputdialog.ui:478
#. i18n: ectx: property (text), item, widget (QComboBox, zBoundaryCombo)
#. i18n: file: qtplugins/lammpsinput/lammpsinputdialog.ui:518
#. i18n: ectx: property (text), item, widget (QComboBox, yBoundaryCombo)
#. i18n: file: qtplugins/lammpsinput/lammpsinputdialog.ui:558
#. i18n: ectx: property (text), item, widget (QComboBox, xBoundaryCombo)
msgid "fm"
msgstr ""

#. i18n: file: qtplugins/lammpsinput/lammpsinputdialog.ui:486
#. i18n: ectx: property (toolTip), widget (QComboBox, yBoundaryCombo)
msgid "Change Y boundary style."
msgstr "Alterar o estilo do limite Y."

#. i18n: file: qtplugins/lammpsinput/lammpsinputdialog.ui:526
#. i18n: ectx: property (toolTip), widget (QComboBox, xBoundaryCombo)
msgid "Change X boundary style."
msgstr ""

#. i18n: file: qtplugins/lammpsinput/lammpsinputdialog.ui:566
#. i18n: ectx: property (toolTip), widget (QLabel, label_boundary)
msgid "Select bondary Styles in X, Y and Z directions."
msgstr "Selecionar estilos de borda nas direções X, Y e Z."

#. i18n: file: qtplugins/lammpsinput/lammpsinputdialog.ui:569
#. i18n: ectx: property (text), widget (QLabel, label_boundary)
msgid "Boundary"
msgstr "Borda"

#. i18n: file: qtplugins/lammpsinput/lammpsinputdialog.ui:589
#. i18n: ectx: property (toolTip), widget (QLabel, label_5)
msgid "Number of replicants in X, Y and Z directions."
msgstr "Quantidade de replicantes nas direções X, Y e Z."

#. i18n: file: qtplugins/lammpsinput/lammpsinputdialog.ui:592
#. i18n: ectx: property (text), widget (QLabel, label_5)
msgid "Replicate"
msgstr "Replicar"

#. i18n: file: qtplugins/lammpsinput/lammpsinputdialog.ui:612
#. i18n: ectx: property (toolTip), widget (QSpinBox, xReplicateSpin)
msgid "Replicate the X direction."
msgstr "Replicar direção X."

#. i18n: file: qtplugins/lammpsinput/lammpsinputdialog.ui:622
#. i18n: ectx: property (toolTip), widget (QSpinBox, yReplicateSpin)
msgid "Replicate the Y direction."
msgstr "Replicar direção Y."

#. i18n: file: qtplugins/lammpsinput/lammpsinputdialog.ui:632
#. i18n: ectx: property (toolTip), widget (QSpinBox, zReplicateSpin)
msgid "Replicate the Z direction."
msgstr "Replicar direção Z."

#. i18n: file: qtplugins/lammpsinput/lammpsinputdialog.ui:649
#. i18n: ectx: property (toolTip), widget (QLabel, label_3)
#. i18n: file: qtplugins/lammpsinput/lammpsinputdialog.ui:659
#. i18n: ectx: property (toolTip), widget (QSpinBox, runSpin)
msgid "Total number of timesteps to run the simulation."
msgstr "Quantidade total de etapas de tempo para executar a simulação."

#. i18n: file: qtplugins/lammpsinput/lammpsinputdialog.ui:652
#. i18n: ectx: property (text), widget (QLabel, label_3)
msgid "Total Steps"
msgstr "Total de Etapas"

#. i18n: file: qtplugins/lammpsinput/lammpsinputdialog.ui:685
#. i18n: ectx: property (text), widget (QLabel, label_6)
msgid "Dump Interval"
msgstr ""

#. i18n: file: qtplugins/lammpsinput/lammpsinputdialog.ui:715
#. i18n: ectx: property (toolTip), widget (QLabel, label_8)
msgid "Set the initial atom velocities for the simulation."
msgstr "Defina as velocidades iniciais do átomo para a simulação."

#. i18n: file: qtplugins/lammpsinput/lammpsinputdialog.ui:718
#. i18n: ectx: property (text), widget (QLabel, label_8)
msgid "Initial Velocities"
msgstr "Velocidades Iniciais"

#. i18n: file: qtplugins/lammpsinput/lammpsinputdialog.ui:725
#. i18n: ectx: property (toolTip), widget (QComboBox, velocityDistCombo)
msgid "Select the distribution of initial atom velocities."
msgstr "Selecionar distribuição das velocidades iniciais do átomo."

#. i18n: file: qtplugins/lammpsinput/lammpsinputdialog.ui:729
#. i18n: ectx: property (text), item, widget (QComboBox, velocityDistCombo)
msgid "gaussian"
msgstr "gaussiana"

#. i18n: file: qtplugins/lammpsinput/lammpsinputdialog.ui:734
#. i18n: ectx: property (text), item, widget (QComboBox, velocityDistCombo)
msgid "uniform"
msgstr "uniforme"

#. i18n: file: qtplugins/lammpsinput/lammpsinputdialog.ui:742
#. i18n: ectx: property (toolTip), widget (QLabel, label_9)
#. i18n: file: qtplugins/lammpsinput/lammpsinputdialog.ui:752
#. i18n: ectx: property (toolTip), widget (QDoubleSpinBox, velocityTempSpin)
msgid "Set the initial atom velocities to match this temperature."
msgstr ""
"Definir velocidades iniciais do átomo para corresponder a esta temperatura."

#. i18n: file: qtplugins/lammpsinput/lammpsinputdialog.ui:768
#. i18n: ectx: property (toolTip), widget (QCheckBox, zeroMOMCheck)
msgid "Remove system linear momentum from initial velocities."
msgstr "Remover momento linear do sistema das velocidades iniciais."

#. i18n: file: qtplugins/lammpsinput/lammpsinputdialog.ui:771
#. i18n: ectx: property (text), widget (QCheckBox, zeroMOMCheck)
msgid "Zero Linear Momentum"
msgstr "Momento Linear Zero"

#. i18n: file: qtplugins/lammpsinput/lammpsinputdialog.ui:781
#. i18n: ectx: property (toolTip), widget (QCheckBox, zeroLCheck)
msgid "Remove system angular momentum from initial velocities."
msgstr "Remover momento angular do sistema das velocidades iniciais."

#. i18n: file: qtplugins/lammpsinput/lammpsinputdialog.ui:784
#. i18n: ectx: property (text), widget (QCheckBox, zeroLCheck)
msgid "Zero Angular Momentum"
msgstr "Momento Angular Zero"

#. i18n: file: qtplugins/lammpsinput/lammpsinputdialog.ui:807
#. i18n: ectx: property (toolTip), widget (QLabel, label_10)
msgid "Control the thermodynamic output during the simulation."
msgstr "Controlar saída termodinâmica durante a simulação."

#. i18n: file: qtplugins/lammpsinput/lammpsinputdialog.ui:810
#. i18n: ectx: property (text), widget (QLabel, label_10)
msgid "Output"
msgstr "Saída"

#. i18n: file: qtplugins/lammpsinput/lammpsinputdialog.ui:817
#. i18n: ectx: property (text), widget (QLabel, label_11)
msgid "Output Interval"
msgstr "Intervalo de Saída"

#. i18n: file: qtplugins/lammpsinput/lammpsinputdialog.ui:854
#. i18n: ectx: property (text), item, widget (QComboBox, dimensionCombo)
msgid "2d"
msgstr "2d"

#. i18n: file: qtplugins/lammpsinput/lammpsinputdialog.ui:859
#. i18n: ectx: property (text), item, widget (QComboBox, dimensionCombo)
msgid "3d"
msgstr "3d"

#. i18n: file: qtplugins/lammpsinput/lammpsinputdialog.ui:867
#. i18n: ectx: property (toolTip), widget (QComboBox, thermoStyleCombo)
msgid "Thermodynamic output style."
msgstr "Estilo de Saída Termodinâmica."

#. i18n: file: qtplugins/lammpsinput/lammpsinputdialog.ui:871
#. i18n: ectx: property (text), item, widget (QComboBox, thermoStyleCombo)
msgid "One Line"
msgstr ""

#. i18n: file: qtplugins/lammpsinput/lammpsinputdialog.ui:876
#. i18n: ectx: property (text), item, widget (QComboBox, thermoStyleCombo)
msgid "Multi Line"
msgstr "Multi Linha"

#. i18n: file: qtplugins/lammpsinput/lammpsinputdialog.ui:928
#. i18n: ectx: property (text), widget (QPushButton, enableFormButton)
#. i18n: file: qtplugins/openmminput/openmminputdialog.ui:992
#. i18n: ectx: property (text), widget (QPushButton, enableFormButton)
msgid "Use Form"
msgstr ""

#. i18n: file: qtplugins/lammpsinput/lammpsinputdialog.ui:948
#. i18n: ectx: property (text), widget (QPushButton, generateButton)
#. i18n: file: qtplugins/openmminput/openmminputdialog.ui:1012
#. i18n: ectx: property (text), widget (QPushButton, generateButton)
msgid "Generate..."
msgstr ""

#. i18n: file: qtplugins/lineformatinput/lineformatinputdialog.ui:41
#. i18n: ectx: property (text), widget (QLabel, label_2)
msgid "Descriptor:"
msgstr "Descritor:"

#. i18n: file: qtplugins/molecularproperties/molecularpropertiesdialog.ui:25
#. i18n: ectx: property (text), widget (QLabel, label_4)
msgid "Molecular Mass (g/mol):"
msgstr "Massa Molecular (g/mol):"

#. i18n: file: qtplugins/molecularproperties/molecularpropertiesdialog.ui:32
#. i18n: ectx: property (text), widget (QLabel, molMassLabel)
#. i18n: file: qtplugins/molecularproperties/molecularpropertiesdialog.ui:46
#. i18n: ectx: property (text), widget (QLabel, formulaLabel)
#. i18n: file: qtplugins/molecularproperties/molecularpropertiesdialog.ui:60
#. i18n: ectx: property (text), widget (QLabel, atomCountLabel)
#. i18n: file: qtplugins/molecularproperties/molecularpropertiesdialog.ui:74
#. i18n: ectx: property (text), widget (QLabel, bondCountLabel)
msgid "TODO"
msgstr ""

#. i18n: file: qtplugins/molecularproperties/molecularpropertiesdialog.ui:39
#. i18n: ectx: property (text), widget (QLabel, label_2)
msgid "Chemical Formula:"
msgstr "Fórmula Química:"

#. i18n: file: qtplugins/molecularproperties/molecularpropertiesdialog.ui:53
#. i18n: ectx: property (text), widget (QLabel, label_7)
msgid "Number of Atoms:"
msgstr "Número de Átomos:"

#. i18n: file: qtplugins/molecularproperties/molecularpropertiesdialog.ui:67
#. i18n: ectx: property (text), widget (QLabel, label_8)
msgid "Number of Bonds:"
msgstr "Número de Ligações:"

#. i18n: file: qtplugins/mongochem/configdialog.ui:14
#. i18n: ectx: property (windowTitle), widget (QDialog, ConfigDialog)
msgid "MongoChem Config"
msgstr "Config MongoChem"

#. i18n: file: qtplugins/mongochem/configdialog.ui:20
#. i18n: ectx: property (text), widget (QLineEdit, girderUrl)
msgid "http://localhost:8080/api/v1"
msgstr ""

#. i18n: file: qtplugins/mongochem/configdialog.ui:34
#. i18n: ectx: property (text), widget (QLabel, label_2)
msgid "API Key:"
msgstr "Chave API:"

#. i18n: file: qtplugins/mongochem/configdialog.ui:51
#. i18n: ectx: property (text), widget (QLabel, label)
msgid "Base URL:"
msgstr ""

#. i18n: file: qtplugins/mongochem/mongochemwidget.ui:45
#. i18n: ectx: property (text), widget (QPushButton, pushConfig)
msgid "Config"
msgstr ""

#. i18n: file: qtplugins/mongochem/mongochemwidget.ui:59
#. i18n: ectx: property (text), widget (QPushButton, pushUpload)
msgid "Upload"
msgstr ""

#. i18n: file: qtplugins/mongochem/submitcalculationdialog.ui:21
#. i18n: ectx: property (text), item, widget (QComboBox, container)
msgid "Docker"
msgstr ""

#. i18n: file: qtplugins/mongochem/submitcalculationdialog.ui:26
#. i18n: ectx: property (text), item, widget (QComboBox, container)
msgid "Singularity"
msgstr ""

#. i18n: file: qtplugins/mongochem/submitcalculationdialog.ui:34
#. i18n: ectx: property (text), widget (QLabel, labelContainer)
msgid "Container:"
msgstr ""

#. i18n: file: qtplugins/mongochem/submitcalculationdialog.ui:44
#. i18n: ectx: property (text), widget (QLabel, labelImage)
msgid "Image:"
msgstr "Imagem:"

#. i18n: file: qtplugins/mongochem/submitcalculationdialog.ui:54
#. i18n: ectx: property (text), widget (QLineEdit, image)
msgid "openchemistry/psi4:latest"
msgstr ""

#. i18n: file: qtplugins/mongochem/submitcalculationdialog.ui:99
#. i18n: ectx: property (html), widget (QTextEdit, inputParameters)
msgid ""
"<!DOCTYPE HTML PUBLIC \"-//W3C//DTD HTML 4.0//EN\" \"http://www.w3.org/TR/"
"REC-html40/strict.dtd\">\n"
"<html><head><meta name=\"qrichtext\" content=\"1\" /><style type=\"text/css"
"\">\n"
"p, li { white-space: pre-wrap; }\n"
"</style></head><body style=\" font-family:'Ubuntu'; font-size:11pt; font-"
"weight:400; font-style:normal;\">\n"
"<p style=\" margin-top:0px; margin-bottom:0px; margin-left:0px; margin-"
"right:0px; -qt-block-indent:0; text-indent:0px;\"><span style=\" font-"
"family:'Ubuntu';\">{</span></p>\n"
"<p style=\" margin-top:0px; margin-bottom:0px; margin-left:0px; margin-"
"right:0px; -qt-block-indent:0; text-indent:0px;\"><span style=\" font-"
"family:'Ubuntu';\">    \"theory\": \"dft\",</span></p>\n"
"<p style=\" margin-top:0px; margin-bottom:0px; margin-left:0px; margin-"
"right:0px; -qt-block-indent:0; text-indent:0px;\"><span style=\" font-"
"family:'Ubuntu';\">    \"functional\": \"b3lyp\",</span></p>\n"
"<p style=\" margin-top:0px; margin-bottom:0px; margin-left:0px; margin-"
"right:0px; -qt-block-indent:0; text-indent:0px;\"><span style=\" font-"
"family:'Ubuntu';\">    \"basis\": \"6-31g\",</span></p>\n"
"<p style=\" margin-top:0px; margin-bottom:0px; margin-left:0px; margin-"
"right:0px; -qt-block-indent:0; text-indent:0px;\"><span style=\" font-"
"family:'Ubuntu';\">    \"task\": \"energy\" </span></p>\n"
"<p style=\" margin-top:0px; margin-bottom:0px; margin-left:0px; margin-"
"right:0px; -qt-block-indent:0; text-indent:0px;\"><span style=\" font-"
"family:'Ubuntu';\">}</span></p></body></html>"
msgstr ""

#. i18n: file: qtplugins/mongochem/submitcalculationdialog.ui:109
#. i18n: ectx: property (text), widget (QLabel, labelInputParameters)
msgid "Input Parameters:"
msgstr "Parâmetros de Entrada:"

<<<<<<< HEAD
=======
#. i18n: file: qtplugins/openbabel/obforcefielddialog.ui:20
#. i18n: ectx: property (windowTitle), widget (QDialog, Avogadro::QtPlugins::OBForceFieldDialog)
msgid "Geometry Optimization Parameters"
msgstr ""

#. i18n: file: qtplugins/openbabel/obforcefielddialog.ui:39
#. i18n: ectx: property (title), widget (QGroupBox, groupBox_2)
msgid "Optimization Method"
msgstr "Método de Otimização"

#. i18n: file: qtplugins/openbabel/obforcefielddialog.ui:45
#. i18n: ectx: property (text), widget (QLabel, label)
msgid "Force field:"
msgstr "Campo de força:"

#. i18n: file: qtplugins/openbabel/obforcefielddialog.ui:52
#. i18n: ectx: property (text), widget (QLabel, label_3)
msgid "Optimization algorithm:"
msgstr "Algoritmo de otimização:"

>>>>>>> b4f40af9
#. i18n: file: qtplugins/openbabel/obforcefielddialog.ui:59
#. i18n: ectx: property (text), widget (QLabel, label_4)
msgid "Line search technique:"
msgstr "Técnica de busca em linha:"

#. i18n: file: qtplugins/openbabel/obforcefielddialog.ui:81
#. i18n: ectx: property (text), item, widget (QComboBox, lineSearch)
msgid "Simple"
msgstr "Simples"

#. i18n: file: qtplugins/openbabel/obforcefielddialog.ui:86
#. i18n: ectx: property (text), item, widget (QComboBox, lineSearch)
msgid "Newton's Method"
msgstr "Método de Newton"

<<<<<<< HEAD
=======
#. i18n: file: qtplugins/openbabel/obforcefielddialog.ui:97
#. i18n: ectx: property (text), widget (QCheckBox, useRecommended)
msgid "Autodetect"
msgstr "Autodetectar"

>>>>>>> b4f40af9
#. i18n: file: qtplugins/openbabel/obforcefielddialog.ui:114
#. i18n: ectx: property (title), widget (QGroupBox, enableCutoffs)
msgid "Limit Non-Bonded Interactions"
msgstr ""

#. i18n: file: qtplugins/openbabel/obforcefielddialog.ui:126
#. i18n: ectx: property (text), widget (QLabel, label_7)
msgid "Van der Waals cutoff distance:"
msgstr "distância de corte de Van der Waals:"

#. i18n: file: qtplugins/openbabel/obforcefielddialog.ui:133
#. i18n: ectx: property (text), widget (QLabel, label_6)
msgid "Pair update frequency:"
msgstr "Frequência de atualização do par:"

#. i18n: file: qtplugins/openbabel/obforcefielddialog.ui:140
#. i18n: ectx: property (text), widget (QLabel, label_8)
msgid "electrostatic cutoff distance:"
msgstr "distância de corte eletrostático:"

#. i18n: file: qtplugins/openbabel/obforcefielddialog.ui:147
#. i18n: ectx: property (suffix), widget (QDoubleSpinBox, vdwCutoff)
#. i18n: file: qtplugins/openbabel/obforcefielddialog.ui:166
#. i18n: ectx: property (suffix), widget (QDoubleSpinBox, eleCutoff)
msgid "Å"
msgstr "Å"

<<<<<<< HEAD
=======
#. i18n: file: qtplugins/openbabel/obforcefielddialog.ui:185
#. i18n: ectx: property (suffix), widget (QSpinBox, pairFreq)
#. i18n: file: qtplugins/openbabel/obforcefielddialog.ui:246
#. i18n: ectx: property (suffix), widget (QSpinBox, stepLimit)
msgid " steps"
msgstr " passos"

#. i18n: file: qtplugins/openbabel/obforcefielddialog.ui:207
#. i18n: ectx: property (title), widget (QGroupBox, groupBox_3)
msgid "Convergence Criteria"
msgstr "Critérios de Convergência"

#. i18n: file: qtplugins/openbabel/obforcefielddialog.ui:213
#. i18n: ectx: property (text), widget (QLabel, label_2)
msgid "\"Energy\" convergence:"
msgstr "\"Energia\" de convergência:"

#. i18n: file: qtplugins/openbabel/obforcefielddialog.ui:220
#. i18n: ectx: property (text), widget (QLabel, label_5)
msgid "Step limit:"
msgstr ""

#. i18n: file: qtplugins/openbabel/obforcefielddialog.ui:227
#. i18n: ectx: property (suffix), widget (QSpinBox, energyConv)
msgid " units"
msgstr " unidades"

#. i18n: file: qtplugins/openbabel/obforcefielddialog.ui:230
#. i18n: ectx: property (prefix), widget (QSpinBox, energyConv)
msgid "10^"
msgstr "10^"

>>>>>>> b4f40af9
#. i18n: file: qtplugins/openmminput/openmminputdialog.ui:20
#. i18n: ectx: property (windowTitle), widget (QDialog, OpenMMInputDialog)
msgid "OpenMM Script Builder"
msgstr "Construtor de Script OpenMM"

#. i18n: file: qtplugins/openmminput/openmminputdialog.ui:37
#. i18n: ectx: property (text), widget (QLabel, label_jobScript)
msgid "Job script:"
msgstr "Script do trabalho:"

#. i18n: file: qtplugins/openmminput/openmminputdialog.ui:47
#. i18n: ectx: property (placeholderText), widget (QLineEdit, jobScriptEdit)
msgid "script"
msgstr "script"

#. i18n: file: qtplugins/openmminput/openmminputdialog.ui:54
#. i18n: ectx: property (text), widget (QLabel, label_1)
msgid "Input Coords:"
msgstr "Coordenadas de Entrada:"

#. i18n: file: qtplugins/openmminput/openmminputdialog.ui:64
#. i18n: ectx: property (placeholderText), widget (QLineEdit, inputCoordEdit)
msgid "input.pdb"
msgstr ""

#. i18n: file: qtplugins/openmminput/openmminputdialog.ui:71
#. i18n: ectx: property (text), widget (QLabel, label_2)
msgid "Input Topology:"
msgstr "Topologia de Entrada:"

#. i18n: file: qtplugins/openmminput/openmminputdialog.ui:91
#. i18n: ectx: property (text), widget (QLabel, label_forceField)
#, fuzzy
msgid "Forcefield:"
msgstr "Campo de Força:"

#. i18n: file: qtplugins/openmminput/openmminputdialog.ui:99
#. i18n: ectx: property (text), item, widget (QComboBox, forceFieldCombo)
msgid "AMBER96"
msgstr ""

#. i18n: file: qtplugins/openmminput/openmminputdialog.ui:104
#. i18n: ectx: property (text), item, widget (QComboBox, forceFieldCombo)
msgid "AMBER99sb"
msgstr ""

#. i18n: file: qtplugins/openmminput/openmminputdialog.ui:109
#. i18n: ectx: property (text), item, widget (QComboBox, forceFieldCombo)
msgid "AMBER99sb-ildn"
msgstr ""

#. i18n: file: qtplugins/openmminput/openmminputdialog.ui:114
#. i18n: ectx: property (text), item, widget (QComboBox, forceFieldCombo)
msgid "AMBER99sb-nmr"
msgstr ""

#. i18n: file: qtplugins/openmminput/openmminputdialog.ui:119
#. i18n: ectx: property (text), item, widget (QComboBox, forceFieldCombo)
msgid "AMBER03"
msgstr ""

#. i18n: file: qtplugins/openmminput/openmminputdialog.ui:124
#. i18n: ectx: property (text), item, widget (QComboBox, forceFieldCombo)
msgid "AMBER10"
msgstr ""

#. i18n: file: qtplugins/openmminput/openmminputdialog.ui:132
#. i18n: ectx: property (text), widget (QLabel, label_waterModel)
msgid "Water Model:"
msgstr ""

#. i18n: file: qtplugins/openmminput/openmminputdialog.ui:145
#. i18n: ectx: property (text), item, widget (QComboBox, waterModelCombo)
msgid "TIP3P"
msgstr ""

#. i18n: file: qtplugins/openmminput/openmminputdialog.ui:150
#. i18n: ectx: property (text), item, widget (QComboBox, waterModelCombo)
msgid "TIP4P-Ew"
msgstr ""

#. i18n: file: qtplugins/openmminput/openmminputdialog.ui:155
#. i18n: ectx: property (text), item, widget (QComboBox, waterModelCombo)
msgid "TIP5P"
msgstr ""

#. i18n: file: qtplugins/openmminput/openmminputdialog.ui:160
#. i18n: ectx: property (text), item, widget (QComboBox, waterModelCombo)
msgid "Implicit Solvent (OBC)"
msgstr "Solvente Implícito (OBC)"

#. i18n: file: qtplugins/openmminput/openmminputdialog.ui:168
#. i18n: ectx: property (text), widget (QLabel, label_platform)
msgid "Platform:"
msgstr "Plataforma:"

#. i18n: file: qtplugins/openmminput/openmminputdialog.ui:176
#. i18n: ectx: property (text), item, widget (QComboBox, platformCombo)
msgid "Reference"
msgstr "Referência"

#. i18n: file: qtplugins/openmminput/openmminputdialog.ui:181
#. i18n: ectx: property (text), item, widget (QComboBox, platformCombo)
msgid "OpenCL"
msgstr ""

#. i18n: file: qtplugins/openmminput/openmminputdialog.ui:186
#. i18n: ectx: property (text), item, widget (QComboBox, platformCombo)
msgid "CPU"
msgstr "CPU"

#. i18n: file: qtplugins/openmminput/openmminputdialog.ui:191
#. i18n: ectx: property (text), item, widget (QComboBox, platformCombo)
msgid "CUDA"
msgstr ""

#. i18n: file: qtplugins/openmminput/openmminputdialog.ui:199
#. i18n: ectx: property (text), widget (QLabel, label_precision)
msgid "Precision:"
msgstr "Precisão:"

#. i18n: file: qtplugins/openmminput/openmminputdialog.ui:207
#. i18n: ectx: property (text), item, widget (QComboBox, precisionCombo)
#, fuzzy
msgid "single"
msgstr "Simples"

#. i18n: file: qtplugins/openmminput/openmminputdialog.ui:212
#. i18n: ectx: property (text), item, widget (QComboBox, precisionCombo)
msgid "mixed"
msgstr ""

#. i18n: file: qtplugins/openmminput/openmminputdialog.ui:217
#. i18n: ectx: property (text), item, widget (QComboBox, precisionCombo)
msgid "double"
msgstr "dupla"

#. i18n: file: qtplugins/openmminput/openmminputdialog.ui:225
#. i18n: ectx: property (text), widget (QLabel, label_deviceIndex)
msgid "Device Index:"
msgstr ""

#. i18n: file: qtplugins/openmminput/openmminputdialog.ui:245
#. i18n: ectx: property (text), widget (QLabel, label_openCLIndex)
msgid "OpenCL Platform Index:"
msgstr "Índice da Plataforma OpenCL:"

#. i18n: file: qtplugins/openmminput/openmminputdialog.ui:275
#. i18n: ectx: property (text), widget (QLabel, label_nonbondedMethod)
msgid "Nonbonded method:"
msgstr ""

#. i18n: file: qtplugins/openmminput/openmminputdialog.ui:283
#. i18n: ectx: property (text), item, widget (QComboBox, nonBondedMethodCombo)
msgid "NoCutoff"
msgstr ""

#. i18n: file: qtplugins/openmminput/openmminputdialog.ui:288
#. i18n: ectx: property (text), item, widget (QComboBox, nonBondedMethodCombo)
msgid "CutoffNonPeriodic"
msgstr ""

#. i18n: file: qtplugins/openmminput/openmminputdialog.ui:293
#. i18n: ectx: property (text), item, widget (QComboBox, nonBondedMethodCombo)
msgid "CutoffPeriodic"
msgstr ""

#. i18n: file: qtplugins/openmminput/openmminputdialog.ui:298
#. i18n: ectx: property (text), item, widget (QComboBox, nonBondedMethodCombo)
msgid "Ewald"
msgstr ""

#. i18n: file: qtplugins/openmminput/openmminputdialog.ui:311
#. i18n: ectx: property (text), widget (QLabel, label_ewaldTolerance)
msgid "Ewald Tolerance:"
msgstr ""

#. i18n: file: qtplugins/openmminput/openmminputdialog.ui:337
#. i18n: ectx: property (text), widget (QLabel, label_constraints)
msgid "Constraints:"
msgstr "Restrições:"

#. i18n: file: qtplugins/openmminput/openmminputdialog.ui:350
#. i18n: ectx: property (text), item, widget (QComboBox, constraintsCombo)
msgid "HBonds"
msgstr ""

#. i18n: file: qtplugins/openmminput/openmminputdialog.ui:355
#. i18n: ectx: property (text), item, widget (QComboBox, constraintsCombo)
msgid "AllBonds"
msgstr ""

#. i18n: file: qtplugins/openmminput/openmminputdialog.ui:360
#. i18n: ectx: property (text), item, widget (QComboBox, constraintsCombo)
msgid "HAngles"
msgstr ""

#. i18n: file: qtplugins/openmminput/openmminputdialog.ui:368
#. i18n: ectx: property (text), widget (QLabel, label_constraintTolerance)
msgid "Constraint Tolerance:"
msgstr ""

#. i18n: file: qtplugins/openmminput/openmminputdialog.ui:394
#. i18n: ectx: property (text), widget (QLabel, label_rigidWater)
msgid "Rigid water?"
msgstr ""

#. i18n: file: qtplugins/openmminput/openmminputdialog.ui:407
#. i18n: ectx: property (text), item, widget (QComboBox, rigidWaterCombo)
#. i18n: file: qtplugins/openmminput/openmminputdialog.ui:457
#. i18n: ectx: property (text), item, widget (QComboBox, initVelCombo)
#. i18n: file: qtplugins/openmminput/openmminputdialog.ui:813
#. i18n: ectx: property (text), item, widget (QComboBox, minimizeCombo)
msgid "False"
msgstr ""

#. i18n: file: qtplugins/openmminput/openmminputdialog.ui:415
#. i18n: ectx: property (text), widget (QLabel, label_nonBondedCutoff)
msgid "Nonbonded cutoff:"
msgstr ""

#. i18n: file: qtplugins/openmminput/openmminputdialog.ui:437
#. i18n: ectx: property (suffix), widget (QDoubleSpinBox, nonBondedCutoffSpin)
msgid " nm"
msgstr " nm"

#. i18n: file: qtplugins/openmminput/openmminputdialog.ui:444
#. i18n: ectx: property (text), widget (QLabel, label_randomInitVel)
msgid "Random initial velocity:"
msgstr "Velocidade inicial aleatória:"

#. i18n: file: qtplugins/openmminput/openmminputdialog.ui:465
#. i18n: ectx: property (text), widget (QLabel, label_generationTemp)
msgid "Generation Temp:"
msgstr ""

#. i18n: file: qtplugins/openmminput/openmminputdialog.ui:481
#. i18n: ectx: property (suffix), widget (QDoubleSpinBox, generationTemperatureSpin)
#. i18n: file: qtplugins/openmminput/openmminputdialog.ui:625
#. i18n: ectx: property (suffix), widget (QDoubleSpinBox, temperatureSpin)
msgid " K"
msgstr " K"

#. i18n: file: qtplugins/openmminput/openmminputdialog.ui:498
#. i18n: ectx: property (text), widget (QLabel, label_integrator)
msgid "Integrator:"
msgstr "Integrador:"

#. i18n: file: qtplugins/openmminput/openmminputdialog.ui:506
#. i18n: ectx: property (text), item, widget (QComboBox, integratorCombo)
msgid "Langevin"
msgstr ""

#. i18n: file: qtplugins/openmminput/openmminputdialog.ui:511
#. i18n: ectx: property (text), item, widget (QComboBox, integratorCombo)
msgid "Verlet"
msgstr ""

#. i18n: file: qtplugins/openmminput/openmminputdialog.ui:516
#. i18n: ectx: property (text), item, widget (QComboBox, integratorCombo)
msgid "Brownian"
msgstr "Browniano"

#. i18n: file: qtplugins/openmminput/openmminputdialog.ui:521
#. i18n: ectx: property (text), item, widget (QComboBox, integratorCombo)
msgid "VariableLangevin"
msgstr ""

#. i18n: file: qtplugins/openmminput/openmminputdialog.ui:526
#. i18n: ectx: property (text), item, widget (QComboBox, integratorCombo)
msgid "VariableVerlet"
msgstr ""

#. i18n: file: qtplugins/openmminput/openmminputdialog.ui:537
#. i18n: ectx: property (text), widget (QLabel, label_timestep)
msgid "Timestep:"
msgstr "Intervalo de tempo:"

#. i18n: file: qtplugins/openmminput/openmminputdialog.ui:553
#. i18n: ectx: property (suffix), widget (QDoubleSpinBox, stepSpin)
msgid " fs"
msgstr " fs"

#. i18n: file: qtplugins/openmminput/openmminputdialog.ui:560
#. i18n: ectx: property (text), widget (QLabel, label_errorTol)
msgid "Error tolerance:"
msgstr ""

#. i18n: file: qtplugins/openmminput/openmminputdialog.ui:586
#. i18n: ectx: property (text), widget (QLabel, label_collisionRate)
msgid "Collision rate:"
msgstr "Taxa de colisão:"

#. i18n: file: qtplugins/openmminput/openmminputdialog.ui:602
#. i18n: ectx: property (suffix), widget (QDoubleSpinBox, collisionRateSpin)
msgid "/ps"
msgstr ""

#. i18n: file: qtplugins/openmminput/openmminputdialog.ui:609
#. i18n: ectx: property (text), widget (QLabel, label_temperature)
msgid "Temperature:"
msgstr "Temperatura:"

#. i18n: file: qtplugins/openmminput/openmminputdialog.ui:632
#. i18n: ectx: property (text), widget (QLabel, label_barostat)
msgid "Barostat:"
msgstr "Barostato:"

#. i18n: file: qtplugins/openmminput/openmminputdialog.ui:645
#. i18n: ectx: property (text), item, widget (QComboBox, barostatCombo)
msgid "Monte Carlo"
msgstr "Monte Carlo"

#. i18n: file: qtplugins/openmminput/openmminputdialog.ui:653
#. i18n: ectx: property (text), widget (QLabel, label_pressure)
msgid "Pressure:"
msgstr "Pressão:"

#. i18n: file: qtplugins/openmminput/openmminputdialog.ui:669
#. i18n: ectx: property (suffix), widget (QDoubleSpinBox, pressureSpin)
msgid " atm"
msgstr ""

#. i18n: file: qtplugins/openmminput/openmminputdialog.ui:676
#. i18n: ectx: property (text), widget (QLabel, label_barostatInterval)
msgid "Barostat Interval"
msgstr "Intervalo do Barostato"

#. i18n: file: qtplugins/openmminput/openmminputdialog.ui:703
#. i18n: ectx: property (text), widget (QLabel, label_reporters)
msgid "Reporters:"
msgstr ""

#. i18n: file: qtplugins/openmminput/openmminputdialog.ui:710
#. i18n: ectx: property (text), widget (QCheckBox, stateDataCheck)
msgid "StateData"
msgstr ""

#. i18n: file: qtplugins/openmminput/openmminputdialog.ui:720
#. i18n: ectx: property (text), widget (QCheckBox, dcdCheck)
msgid "DCD"
msgstr ""

#. i18n: file: qtplugins/openmminput/openmminputdialog.ui:730
#. i18n: ectx: property (text), widget (QCheckBox, pdbCheck)
msgid "PDB"
msgstr ""

#. i18n: file: qtplugins/openmminput/openmminputdialog.ui:740
#. i18n: ectx: property (text), widget (QLabel, label_reportInterval)
msgid "Report Interval:"
msgstr ""

#. i18n: file: qtplugins/openmminput/openmminputdialog.ui:760
#. i18n: ectx: property (text), widget (QLabel, label_equilibriationSteps)
msgid "Equilibriation Steps:"
msgstr "Etapas de Equilíbrio:"

#. i18n: file: qtplugins/openmminput/openmminputdialog.ui:780
#. i18n: ectx: property (text), widget (QLabel, label_productionSteps)
msgid "Production Steps:"
msgstr "Etapas de Produção:"

#. i18n: file: qtplugins/openmminput/openmminputdialog.ui:800
#. i18n: ectx: property (text), widget (QLabel, label_minimize)
msgid "Minimize?"
msgstr "Minimizar?"

#. i18n: file: qtplugins/openmminput/openmminputdialog.ui:821
#. i18n: ectx: property (text), widget (QLabel, label_minimizeSteps)
msgid "Max. Minimize Steps:"
msgstr ""

#. i18n: file: qtplugins/openmminput/openmminputdialog.ui:841
#. i18n: ectx: property (text), widget (QLabel, label_stateDataOptions)
msgid "StateData options:"
msgstr "Opções StateData:"

#. i18n: file: qtplugins/openmminput/openmminputdialog.ui:848
#. i18n: ectx: property (text), widget (QCheckBox, stepIndexCheck)
msgid "Step Index"
msgstr ""

#. i18n: file: qtplugins/openmminput/openmminputdialog.ui:858
#. i18n: ectx: property (text), widget (QCheckBox, timeCheck)
msgid "Time"
msgstr "Tempo"

#. i18n: file: qtplugins/openmminput/openmminputdialog.ui:868
#. i18n: ectx: property (text), widget (QCheckBox, speedCheck)
msgid "Speed"
msgstr "Rapidez"

#. i18n: file: qtplugins/openmminput/openmminputdialog.ui:878
#. i18n: ectx: property (text), widget (QCheckBox, progressCheck)
msgid "Progress"
msgstr "Progresso"

#. i18n: file: qtplugins/openmminput/openmminputdialog.ui:888
#. i18n: ectx: property (text), widget (QCheckBox, potentialEnergyCheck)
msgid "Potential Energy"
msgstr "Energia Potencial"

#. i18n: file: qtplugins/openmminput/openmminputdialog.ui:898
#. i18n: ectx: property (text), widget (QCheckBox, kineticEnergyCheck)
msgid "Kinetic Energy"
msgstr "Energia Cinética"

#. i18n: file: qtplugins/openmminput/openmminputdialog.ui:908
#. i18n: ectx: property (text), widget (QCheckBox, totalEnergyCheck)
msgid "Total Energy"
msgstr "Energia Total"

#. i18n: file: qtplugins/openmminput/openmminputdialog.ui:928
#. i18n: ectx: property (text), widget (QCheckBox, volumeCheck)
msgid "Volume"
msgstr "Volume"

#. i18n: file: qtplugins/openmminput/openmminputdialog.ui:938
#. i18n: ectx: property (text), widget (QCheckBox, densityCheck)
msgid "Density"
msgstr "Densidade"

#. i18n: file: qtplugins/plotpdf/pdfoptionsdialog.ui:14
#. i18n: ectx: property (windowTitle), widget (QDialog, Avogadro::QtPlugins::PdfOptionsDialog)
msgid "PDF Plot Options"
msgstr "Opções para traçar PDF"

#. i18n: file: qtplugins/plotpdf/pdfoptionsdialog.ui:20
#. i18n: ectx: property (text), widget (QLabel, label)
msgid "Maximum Radius:"
msgstr "Raio Máximo:"

#. i18n: file: qtplugins/plotpdf/pdfoptionsdialog.ui:49
#. i18n: ectx: property (text), widget (QLabel, label2)
msgid "Step (dr):"
msgstr "Etapa (dr):"

#. i18n: file: qtplugins/plotxrd/xrdoptionsdialog.ui:14
#. i18n: ectx: property (windowTitle), widget (QDialog, Avogadro::QtPlugins::XrdOptionsDialog)
msgid "Theoretical XRD Pattern Options"
msgstr "Opções de Padrão de DRX Teórico"

#. i18n: file: qtplugins/plotxrd/xrdoptionsdialog.ui:17
#. i18n: ectx: property (toolTip), widget (QDialog, Avogadro::QtPlugins::XrdOptionsDialog)
msgid ""
"<html><head/><body><p>The broadening of the peak at the base (in degrees).</"
"p></body></html>"
msgstr ""
"<html><head/><body><p>O alargamento do pico na base (em graus).</p></body></"
"html>"

#. i18n: file: qtplugins/plotxrd/xrdoptionsdialog.ui:23
#. i18n: ectx: property (toolTip), widget (QDoubleSpinBox, spin_max2Theta)
msgid ""
"<html><head/><body><p>The max 2theta value in degrees.</p><p>Default: "
"162.00°</p></body></html>"
msgstr ""
"<html><head/><body><p>O valor 2theta máximo em graus.</p><p>Predefinição: "
"162.00°</p></body></html>"

#. i18n: file: qtplugins/plotxrd/xrdoptionsdialog.ui:45
#. i18n: ectx: property (toolTip), widget (QDoubleSpinBox, spin_peakWidth)
msgid ""
"<html><head/><body><p>The broadening of the peaks at the base in degrees.</"
"p><p>Default: 0.52958°</p></body></html>"
msgstr ""
"<html><head/><body><p>O alargamento dos picos na base em graus.</"
"p><p>Predefinição: 0.52958°</p></body></html>"

#. i18n: file: qtplugins/plotxrd/xrdoptionsdialog.ui:67
#. i18n: ectx: property (text), widget (QLabel, label_3)
msgid "Number of points:"
msgstr "Quantidade de pontos:"

#. i18n: file: qtplugins/plotxrd/xrdoptionsdialog.ui:77
#. i18n: ectx: property (text), widget (QLabel, label_2)
msgid "Peak width:"
msgstr "Largura do pico:"

#. i18n: file: qtplugins/plotxrd/xrdoptionsdialog.ui:87
#. i18n: ectx: property (text), widget (QLabel, label)
msgid "Wavelength:"
msgstr "Comprimento de onda:"

#. i18n: file: qtplugins/plotxrd/xrdoptionsdialog.ui:97
#. i18n: ectx: property (toolTip), widget (QDoubleSpinBox, spin_wavelength)
msgid ""
"<html><head/><body><p>The wavelength of the x-ray in Angstroms. </"
"p><p>Default: 1.50560 Å</p></body></html>"
msgstr ""
"<html><head/><body><p>O comprimento de onda do raio-x em angstroms. </"
"p><p>Predefinição: 1.50560 Å</p></body></html>"

#. i18n: file: qtplugins/plotxrd/xrdoptionsdialog.ui:122
#. i18n: ectx: property (toolTip), widget (QSpinBox, spin_numDataPoints)
msgid ""
"<html><head/><body><p>The number of 2theta points to generate.</"
"p><p>Default: 1000</p></body></html>"
msgstr ""
"<html><head/><body><p>A quantidade de pontos 2theta a criar.</"
"p><p>Predefinição: 1000</p></body></html>"

#. i18n: file: qtplugins/plotxrd/xrdoptionsdialog.ui:141
#. i18n: ectx: property (text), widget (QLabel, label_4)
msgid "Max 2*theta:"
msgstr "Máx 2*theta:"

#. i18n: file: qtplugins/plugindownloader/downloaderwidget.ui:20
#. i18n: ectx: property (text), widget (QPushButton, downloadButton)
msgid "Download Selected"
msgstr "Download Selecionados"

#. i18n: file: qtplugins/qtaim/qtaimsettingswidget.ui:19
#. i18n: ectx: property (text), widget (QLabel, atomRadiusLabel)
msgid "Critical Point Radius:"
msgstr "Raio do Ponto Crítico:"

#. i18n: file: qtplugins/qtaim/qtaimsettingswidget.ui:48
#. i18n: ectx: property (text), widget (QLabel, bondRadiusLabel)
msgid "Bond Path Radius:"
msgstr "Raio do Caminho da Ligação:"

#. i18n: file: qtplugins/qtaim/qtaimsettingswidget.ui:130
#. i18n: ectx: property (text), item, widget (QComboBox, combo_radius)
msgid "Covalent"
msgstr "Covalente"

#. i18n: file: qtplugins/qtaim/qtaimsettingswidget.ui:135
#. i18n: ectx: property (text), item, widget (QComboBox, combo_radius)
msgid "Constant Size"
msgstr "Tamanho Constante"

#. i18n: file: qtplugins/qtaim/qtaimsettingswidget.ui:157
#. i18n: ectx: property (text), widget (QLabel, opacitySliderLabel)
msgid "Opacity:"
msgstr "Opacidade:"

#. i18n: file: qtplugins/selectiontool/selectiontoolwidget.ui:21
#. i18n: ectx: property (text), widget (QLabel, label)
msgid "Apply Color"
msgstr "Aplicar Cor"

#. i18n: file: qtplugins/spectra/vibrationdialog.ui:14
#. i18n: ectx: property (windowTitle), widget (QDialog, VibrationDialog)
msgid "Vibrational Modes"
msgstr "Modos Vibracionais"

#. i18n: file: qtplugins/spectra/vibrationdialog.ui:56
#. i18n: ectx: property (text), widget (QLabel, label)
msgid "Amplitude:"
msgstr ""

#. i18n: file: qtplugins/spectra/vibrationdialog.ui:96
#. i18n: ectx: property (text), widget (QPushButton, startButton)
msgid "Start Animation"
msgstr "Iniciar Animação"

#. i18n: file: qtplugins/spectra/vibrationdialog.ui:103
#. i18n: ectx: property (text), widget (QPushButton, stopButton)
msgid "Stop Animation"
msgstr "Parar Animação"

#. i18n: file: qtplugins/surfaces/surfacedialog.ui:23
#. i18n: ectx: property (windowTitle), widget (QDialog, SurfaceDialog)
msgid "Create Surfaces"
msgstr "Criar Superfícies"

#. i18n: file: qtplugins/surfaces/surfacedialog.ui:37
#. i18n: ectx: property (text), widget (QLabel, label)
msgid "Surface:"
msgstr "Superfície:"

#. i18n: file: qtplugins/surfaces/surfacedialog.ui:67
#. i18n: ectx: property (text), item, widget (QComboBox, spinCombo)
msgid "alpha"
msgstr "alfa"

#. i18n: file: qtplugins/surfaces/surfacedialog.ui:72
#. i18n: ectx: property (text), item, widget (QComboBox, spinCombo)
msgid "beta"
msgstr "beta"

#. i18n: file: qtplugins/surfaces/surfacedialog.ui:95
#. i18n: ectx: property (text), widget (QLabel, label_4)
msgid "Color by:"
msgstr "Cor por:"

#. i18n: file: qtplugins/surfaces/surfacedialog.ui:138
#. i18n: ectx: property (text), widget (QLabel, label_3)
msgid "Resolution:"
msgstr "Resolução:"

#. i18n: file: qtplugins/surfaces/surfacedialog.ui:153
#. i18n: ectx: property (currentText), widget (QComboBox, resolutionCombo)
#. i18n: file: qtplugins/surfaces/surfacedialog.ui:170
#. i18n: ectx: property (text), item, widget (QComboBox, resolutionCombo)
msgid "Medium"
msgstr "Médio"

#. i18n: file: qtplugins/surfaces/surfacedialog.ui:160
#. i18n: ectx: property (text), item, widget (QComboBox, resolutionCombo)
msgid "Very Low"
msgstr "Muito Baixo"

#. i18n: file: qtplugins/surfaces/surfacedialog.ui:165
#. i18n: ectx: property (text), item, widget (QComboBox, resolutionCombo)
msgid "Low"
msgstr "Baíxo"

#. i18n: file: qtplugins/surfaces/surfacedialog.ui:175
#. i18n: ectx: property (text), item, widget (QComboBox, resolutionCombo)
msgid "High"
msgstr "Alto"

#. i18n: file: qtplugins/surfaces/surfacedialog.ui:180
#. i18n: ectx: property (text), item, widget (QComboBox, resolutionCombo)
msgid "Very High"
msgstr "Muito Alto"

#. i18n: file: qtplugins/surfaces/surfacedialog.ui:230
#. i18n: ectx: property (text), widget (QLabel, label_2)
msgid "Isosurface Value:"
msgstr ""

#. i18n: file: qtplugins/surfaces/surfacedialog.ui:369
#. i18n: ectx: property (text), widget (QPushButton, calculateButton)
msgid "Calculate"
msgstr "Calcular"

#. i18n: file: qtplugins/symmetry/symmetrywidget.ui:28
#. i18n: ectx: property (text), widget (QLabel, pointGroupLabel)
msgid "C<sub>1"
msgstr "C<sub>1"

#. i18n: file: qtplugins/symmetry/symmetrywidget.ui:42
#. i18n: ectx: attribute (title), widget (QWidget, esTab)
msgid "Molecule"
msgstr "Molécula"

#. i18n: file: qtplugins/symmetry/symmetrywidget.ui:48
#. i18n: ectx: property (text), widget (QLabel, esLabel)
msgid "Symmetrically equivalent atoms:"
msgstr "Átomos simetricamente equivalentes:"

#. i18n: file: qtplugins/symmetry/symmetrywidget.ui:79
#. i18n: ectx: property (text), widget (QCheckBox, lockSymmetryCheckBox)
msgid "Lock Symmetry"
msgstr ""

#. i18n: file: qtplugins/symmetry/symmetrywidget.ui:109
#. i18n: ectx: attribute (title), widget (QWidget, operationsTab)
msgid "Operations"
msgstr "Operações"

#. i18n: file: qtplugins/symmetry/symmetrywidget.ui:115
#. i18n: ectx: property (text), widget (QLabel, operationsLabel)
msgid "Symmetry elements:"
msgstr "Elementos de simetria:"

#. i18n: file: qtplugins/symmetry/symmetrywidget.ui:145
#. i18n: ectx: attribute (title), widget (QWidget, subgroupsTab)
msgid "Subgroups"
msgstr "Subgrupos"

#. i18n: file: qtplugins/symmetry/symmetrywidget.ui:151
#. i18n: ectx: property (text), widget (QLabel, subgroupsLabel)
msgid "Subgroups:"
msgstr "Subgrupos:"

#. i18n: file: qtplugins/symmetry/symmetrywidget.ui:214
#. i18n: ectx: property (text), widget (QLabel, toleranceLabel)
msgid "Tolerance:"
msgstr "Tolerância:"

#. i18n: file: qtplugins/symmetry/symmetrywidget.ui:225
#. i18n: ectx: property (text), item, widget (QComboBox, toleranceCombo)
msgid "Tight"
msgstr "Justo"

#. i18n: file: qtplugins/symmetry/symmetrywidget.ui:230
#. i18n: ectx: property (text), item, widget (QComboBox, toleranceCombo)
msgid "Normal"
msgstr "Normal"

#. i18n: file: qtplugins/symmetry/symmetrywidget.ui:235
#. i18n: ectx: property (text), item, widget (QComboBox, toleranceCombo)
msgid "Loose"
msgstr "Solto"

#. i18n: file: qtplugins/symmetry/symmetrywidget.ui:240
#. i18n: ectx: property (text), item, widget (QComboBox, toleranceCombo)
msgid "Very Loose"
msgstr ""

#. i18n: file: qtplugins/symmetry/symmetrywidget.ui:248
#. i18n: ectx: property (text), widget (QPushButton, detectSymmetryButton)
msgid "Detect Symmetry"
msgstr "Detetar Simetria"

#. i18n: file: qtplugins/yaehmop/banddialog.ui:14
#. i18n: ectx: property (windowTitle), widget (QDialog, Avogadro::QtPlugins::BandDialog)
msgid "Yaehmop Band"
msgstr ""

#. i18n: file: qtplugins/yaehmop/banddialog.ui:33
#. i18n: ectx: property (prefix), widget (QDoubleSpinBox, spin_minY)
msgid "Min y: "
msgstr ""

#. i18n: file: qtplugins/yaehmop/banddialog.ui:36
#. i18n: ectx: property (suffix), widget (QDoubleSpinBox, spin_minY)
#. i18n: file: qtplugins/yaehmop/banddialog.ui:101
#. i18n: ectx: property (suffix), widget (QDoubleSpinBox, spin_maxY)
#. i18n: file: qtplugins/yaehmop/banddialog.ui:123
#. i18n: ectx: property (suffix), widget (QDoubleSpinBox, spin_fermi)
msgid " eV"
msgstr ""

#. i18n: file: qtplugins/yaehmop/banddialog.ui:52
#. i18n: ectx: property (toolTip), widget (QCheckBox, cb_plotFermi)
msgid ""
"<html><head/><body><p>The Fermi level should be known before checking this "
"box. You can discover the Fermi level by performing a density of states "
"calculation and displaying the data (it will be at the top of the data). In "
"addition, if a density of states calculation is performed, the Fermi level "
"here will automatically be set to what was detected during the density of "
"states calculation.</p><p>If this box is checked, be sure the correct Fermi "
"level is set in the spinbox on the right.</p><p>Default: off</p></body></"
"html>"
msgstr ""

#. i18n: file: qtplugins/yaehmop/banddialog.ui:58
#. i18n: ectx: property (text), widget (QCheckBox, cb_plotFermi)
msgid "Plot Fermi?"
msgstr ""

#. i18n: file: qtplugins/yaehmop/banddialog.ui:68
#. i18n: ectx: property (toolTip), widget (QCheckBox, cb_zeroFermi)
msgid ""
"<html><head/><body><p>Adjust the energies so that the zero is the Fermi? "
"Only available if we are plotting the Fermi level.</p><p><br/></"
"p><p>Default: off</p></body></html>"
msgstr ""

#. i18n: file: qtplugins/yaehmop/banddialog.ui:74
#. i18n: ectx: property (text), widget (QCheckBox, cb_zeroFermi)
msgid "Zero Fermi?"
msgstr ""

#. i18n: file: qtplugins/yaehmop/banddialog.ui:81
#. i18n: ectx: property (text), widget (QLabel, label)
msgid "Num k-points connecting special k-points:"
msgstr ""

#. i18n: file: qtplugins/yaehmop/banddialog.ui:88
#. i18n: ectx: property (text), widget (QLabel, label_2)
msgid "Special k-points"
msgstr ""

#. i18n: file: qtplugins/yaehmop/banddialog.ui:98
#. i18n: ectx: property (prefix), widget (QDoubleSpinBox, spin_maxY)
msgid "Max y: "
msgstr ""

#. i18n: file: qtplugins/yaehmop/banddialog.ui:120
#. i18n: ectx: property (toolTip), widget (QDoubleSpinBox, spin_fermi)
msgid "<html><head/><body><p>The Fermi Level</p></body></html>"
msgstr ""

#. i18n: file: qtplugins/yaehmop/banddialog.ui:142
#. i18n: ectx: property (toolTip), widget (QTextEdit, edit_specialKPoints)
msgid ""
"<html><head/><body><p>Enter special k-points as such:</p><p>L 0.5 0.5 0.5</"
"p><p>G 0.0 0.0 0.0</p><p>X 0.5 0.0 0.5</p><p>That is, &lt;symbol&gt; &lt;"
"x&gt; &lt;y&gt; &lt;z&gt; where x, y, and z are fractional reciprocal space "
"coordinates. Lines will be drawn connecting these k-points on the graph in "
"the order you put them in. Please note that the orientation of your cell may "
"have an effect on the locations of these reciprocal space points.</p><p>If "
"the space group of the crystal has been perceived or set, the special k "
"points will be automatically filled up with the primitive cell high symmetry "
"points for that space group. There are a few space groups will different "
"high symmetry points depending on the lattice (such as if a &gt; b or a &lt; "
"b) - that is taken into account automatically.</p></body></html>"
msgstr ""

#. i18n: file: qtplugins/yaehmop/banddialog.ui:149
#. i18n: ectx: property (html), widget (QTextEdit, edit_specialKPoints)
msgid ""
"<!DOCTYPE HTML PUBLIC \"-//W3C//DTD HTML 4.0//EN\" \"http://www.w3.org/TR/"
"REC-html40/strict.dtd\">\n"
"<html><head><meta name=\"qrichtext\" content=\"1\" /><style type=\"text/css"
"\">\n"
"p, li { white-space: pre-wrap; }\n"
"</style></head><body style=\" font-family:'Cantarell'; font-size:11pt; font-"
"weight:400; font-style:normal;\">\n"
"<p style=\" margin-top:0px; margin-bottom:0px; margin-left:0px; margin-"
"right:0px; -qt-block-indent:0; text-indent:0px;\"><span style=\" font-"
"family:'Ubuntu';\">GM 0.0 0.0 0.0</span></p></body></html>"
msgstr ""

#. i18n: file: qtplugins/yaehmop/banddialog.ui:156
#. i18n: ectx: property (toolTip), widget (QSpinBox, spin_numKPoints)
msgid ""
"<html><head/><body><p>Enter the number of k-points that will be connecting "
"the special k-points. More of these k-points will smooth out the graph, but "
"the calculation may take longer.</p><p>Default: 40</p></body></html>"
msgstr ""

#. i18n: file: qtplugins/yaehmop/banddialog.ui:178
#. i18n: ectx: property (toolTip), widget (QCheckBox, cb_limitY)
msgid ""
"<html><head/><body><p>Limit the y-range in the plot?</p><p>Default: off</p></"
"body></html>"
msgstr ""

#. i18n: file: qtplugins/yaehmop/banddialog.ui:181
#. i18n: ectx: property (text), widget (QCheckBox, cb_limitY)
msgid "Limit y-range?"
msgstr ""

#. i18n: file: qtplugins/yaehmop/banddialog.ui:188
#. i18n: ectx: property (toolTip), widget (QLabel, label_3)
#. i18n: file: qtplugins/yaehmop/banddialog.ui:204
#. i18n: ectx: property (toolTip), widget (QSpinBox, spin_numDim)
msgid ""
"<html><head/><body><p>The number of periodic dimensions.</p><p><br/></"
"p><p>If this is set to 1, the material will be periodic only along the A "
"vector of the crystal.</p><p><br/></p><p>If this is set to 2, the material "
"will be periodic along both the A and B vectors of the crystal.</p><p><br/></"
"p><p>If this is set to 3, the material will be periodic along the A, B, and "
"C vectors of the crystal.</p><p><br/></p></body></html>"
msgstr ""

#. i18n: file: qtplugins/yaehmop/banddialog.ui:194
#. i18n: ectx: property (text), widget (QLabel, label_3)
msgid "Num Dimensions:"
msgstr ""

#. i18n: file: qtplugins/yaehmop/banddialog.ui:220
#. i18n: ectx: property (text), widget (QCheckBox, cb_displayYaehmopInput)
msgid "Display Yaehmop Input?"
msgstr ""

msgctxt "NAME OF TRANSLATORS"
msgid "Your names"
msgstr ""
",Launchpad Contributions:,Ivo Fernandes,Leandro Boscariol,Tiago Silva,"
"nitrofurano, ,Launchpad Contributions:,Ivo Fernandes, ,Launchpad "
"Contributions:,Arrepiadd,Ivo Fernandes, ,Launchpad Contributions:,Arrepiadd,"
"Frederico Tavares,Geoff Hutchison,Ivo Fernandes,Tiago Silva, ,Launchpad "
"Contributions:,Arrepiadd,Avogadro Team,Frederico Tavares,Geoff Hutchison,Ivo "
"Fernandes,Tiago Silva, ,Launchpad Contributions:,Arrepiadd,Avogadro Team,"
"Frederico Tavares,Geoff Hutchison,Ivo Fernandes,Tiago, ,Launchpad "
"Contributions:,Arrepiadd,Avogadro Team,Frederico Tavares,Geoff Hutchison,Ivo "
"Fernandes,Tiago, ,Launchpad Contributions:,Arrepiadd,Avogadro Team,Frederico "
"Tavares,Geoff Hutchison,Ivo Fernandes,Tiago Silva, ,Launchpad Contributions:,"
"Almufadado,Arrepiadd,Avogadro Team,David Rodrigues,Frederico Tavares,Geoff "
"Hutchison,Ivo Fernandes,Nuno Sousa Cerqueira,Tiago Silva, ,Launchpad "
"Contributions:,Almufadado,Arrepiadd,Avogadro Team,David Rodrigues,Frederico "
"Tavares,Geoff Hutchison,Ivo Fernandes,Nuno Sousa Cerqueira,Tiago Silva, ,"
"Launchpad Contributions:,Almufadado,Arrepiadd,Avogadro Team,David Rodrigues,"
"Frederico Tavares,Geoff Hutchison,Ivo Xavier,Nuno Sousa Cerqueira,Tharmas,"
"Tiago Silva,danielagos, ,Launchpad Contributions:,Almufadado,Arrepiadd,"
"Avogadro Team,David Rodrigues,Frederico Tavares,Geoff Hutchison,Ivo Xavier,"
"Manuel Silva,Nuno Sousa Cerqueira,Tharmas,Tiago S.,Tiago S.,Tiago Silva,"
"danielagos, ,Launchpad Contributions:,Almufadado,Arrepiadd,Avogadro Team,"
"David Rodrigues,Frederico Tavares,Geoff Hutchison,Ivo Xavier,Manuel Silva,"
"Nuno Sousa Cerqueira,Tharmas,Tiago S.,Tiago Santos,Tiago Silva,danielagos"

msgctxt "EMAIL OF TRANSLATORS"
msgid "Your emails"
msgstr ""
",,ivofernandes12@gmail.com,,,,,,ivofernandes12@gmail.com,,,,"
"ivofernandes12@gmail.com,,,,,,ivofernandes12@gmail.com,,,,,avogadro-"
"devel@lists.sourceforge.net,,,ivofernandes12@gmail.com,,,,,avogadro-"
"devel@lists.sourceforge.net,,,ivofernandes12@gmail.com,,,,,avogadro-"
"devel@lists.sourceforge.net,,,ivofernandes12@gmail.com,,,,,avogadro-"
"devel@lists.sourceforge.net,,,ivofernandes12@gmail.com,,,,,,avogadro-"
"devel@lists.sourceforge.net,david.rodrigues@gmail.com,,,ivofernandes12@gmail."
"com,,,,,,,avogadro-devel@lists.sourceforge.net,david.rodrigues@gmail.com,,,"
"ivofernandes12@gmail.com,,,,,,,avogadro-devel@lists.sourceforge.net,david."
"rodrigues@gmail.com,,,ivofernandes12@gmail.com,,,,danielagostinho@sapo."
"pt,,,,,avogadro-devel@lists.sourceforge.net,david.rodrigues@gmail.com,,,"
"ivoxavier.8@gmail.com,manuel.n.silva@gmail.com,,,,,,danielagostinho@sapo."
"pt,,,,,avogadro-devel@lists.sourceforge.net,david.rodrigues@gmail.com,,,"
"ivoxavier.8@gmail.com,manuel.n.silva@gmail.com,,,,,,danielagostinho@sapo.pt"

#~ msgid "Theory:"
#~ msgstr "Teoria:"

#, qt-format
#~ msgid "Distance: %L1 Å"
#~ msgstr "Distância: %L1 Å"

#~ msgid "&GAMESS"
#~ msgstr "&GAMESS"

#~ msgid "Van der Waals"
#~ msgstr "Van der Waals"

#, fuzzy
#~ msgid "Van der Waals (AO)"
#~ msgstr "Van der Waals"

#~ msgid "Wireframe"
#~ msgstr "Modelo de Arame"

#, fuzzy
#~ msgid "Formal Charge"
#~ msgstr "Carga Formal"

#~ msgid "Partial Charge"
#~ msgstr "Carga Parcial"

#~ msgid "Rotatable"
#~ msgstr "Rotacional"

#~ msgctxt "in Angstrom"
#~ msgid ""
#~ "Conformer %1\n"
#~ "Length %2"
#~ msgstr ""
#~ "Confôrmero %1\n"
#~ "Tamanho %2"

#~ msgctxt "Degree symbol"
#~ msgid ""
#~ "Conformer %1\n"
#~ "Angle %2"
#~ msgstr ""
#~ "Confôrmero %1\n"
#~ "Ângulo %2"

#~ msgctxt "Degree symbol"
#~ msgid "Angle %1"
#~ msgstr "Ângulo %1"

#, fuzzy
#~ msgid "Angle"
#~ msgstr "Ângulo:"

#~ msgctxt "Degree symbol"
#~ msgid ""
#~ "Conformer %1\n"
#~ "Torsion %2"
#~ msgstr ""
#~ "Confôrmero %1\n"
#~ "Torsão %2"

#~ msgctxt "Degree symbol"
#~ msgid "Torsion %1"
#~ msgstr "Torsão %1"

#~ msgid "Torsion"
#~ msgstr "Torção"

#~ msgid "Energy (kJ/mol)"
#~ msgstr "Energia (kJ/mol)"

#, fuzzy
#~ msgid "Conformer"
#~ msgstr "Conformação %1"

#~ msgid "Yes"
#~ msgstr "Sim"

#~ msgid "No"
#~ msgstr "Não"

#~ msgid "Input Generators"
#~ msgstr "Geradores de Ficheiro de Entrada"

#, fuzzy
#~ msgid "Import"
#~ msgstr "Importar"

#~ msgid "Insert SMILES"
#~ msgstr "Inserir SMILES"

#~ msgid "Insert SMILES fragment:"
#~ msgstr "Inserir fragmento SMILES:"

#~ msgid "Insert Crystal"
#~ msgstr "Inserir Cristal"

#~ msgid "Insert molecular fragments for building larger molecules"
#~ msgstr "Inserir fragmentos moleculares para construir moléculas maiores"

#~ msgid "E&xtensions"
#~ msgstr "E&xtensões"

#~ msgid "Symmetry Properties..."
#~ msgstr "Propriedades da Simetria..."

#~ msgid "X"
#~ msgstr "X"

#, fuzzy
#~ msgid "Optimize geometry"
#~ msgstr "&Optimizar Geometria"

#, fuzzy
#~ msgid "Configure geometry optimization..."
#~ msgstr "Optimização da geometria"

#, fuzzy
#~ msgid "Add hydrogens"
#~ msgstr "Adicionar Hidrogênios"

#, fuzzy
#~ msgid "Stopped"
#~ msgstr "Parar"

#, fuzzy
#~ msgid "Surface Dialog"
#~ msgstr "Superfícies"

#~ msgid "Color by Index"
#~ msgstr "Cor por índice"

#~ msgid "Color by Index (red, orange, yellow, green, blue, violet)."
#~ msgstr "Cor por índice (vermelho, laranja, amarelo, verde, azul, violeta)."

#~ msgid "Color by Partial Charge"
#~ msgstr "Cor por carga parcial"

#~ msgid "Color by atomic partial charge (blue = positive, red = negative."
#~ msgstr ""
#~ "Cor por carga atómica parcial (azul = positivo, vermelho = negativo)."

#~ msgid "Custom Color:"
#~ msgstr "Cor Personalizada:"

#~ msgid "Set custom colors for objects"
#~ msgstr "Definir cor personalizada para objectos"

#~ msgid "Color by Distance"
#~ msgstr "Cor por distância"

#~ msgid "Color by distance from the first atom."
#~ msgstr "Cor conforme a distância ao primeiro átomo"

#~ msgid "Color by Element (carbon = grey, oxygen = red, ...)."
#~ msgstr "Cor por elemento (carbono = cinzento, oxigénio = vermelho, ...)."

#~ msgid "Color by Residue (amino acid type, hydrophobicity, ..."
#~ msgstr "Cor por resíudo (tipo de aminoácido, hidrofobicidade, ...)"

#~ msgid "SMARTS Pattern:"
#~ msgstr "Padrão SMARTS"

#~ msgid "Highlight Color:"
#~ msgstr "Cor de realce:"

#~ msgid "Color by SMARTS Pattern"
#~ msgstr "Cor por padrão SMARTS"

#~ msgid "Highlight particular features which match a SMARTS pattern."
#~ msgstr ""
#~ "Realçar funcionalidades particulares que coincidem com o padrão SMARTS."

#~ msgid "Ununtrium"
#~ msgstr "Ununtrio"

#~ msgid "Ununpentium"
#~ msgstr "Ununpentio"

#~ msgid "Ununseptium"
#~ msgstr "Ununséptio"

#~ msgid "Ununoctium"
#~ msgstr "Ununóctio"

#~ msgid "Engines"
#~ msgstr "Motores"

#~ msgid "Axes"
#~ msgstr "Eixos"

#~ msgid "Renders the x, y, and z axes at the origin"
#~ msgstr "Mostra os eixos x, y e z na origem"

#~ msgid "Renders primitives using Balls (atoms) and Sticks (bonds)"
#~ msgstr "Mostra as primitivas utilizando Bolas (átomos) e varetas (ligações)"

#~ msgid "Renders force displacements on atoms"
#~ msgstr "Processa a força de deslocamento dos átomos"

#~ msgid "Hydrogen Bond"
#~ msgstr "Ponte de Hidrogénio"

#~ msgid "Renders hydrogen bonds"
#~ msgstr "Mostra as pontes de hidrogénio"

#~ msgid "Select Atom Labels Color"
#~ msgstr "Seleccionar a cor dos símbolos dos átomos"

#~ msgid "Select Bond Labels Color"
#~ msgstr "Seleccionar Cor do Texto da Ligação Química"

#~ msgid "Select Bond Labels Font"
#~ msgstr "Seleccionar Fonte de Texto da Ligação Química"

#~ msgid "Polygon"
#~ msgstr "Polígono"

#~ msgid "Renders atoms as tetrahedra, octahedra, and other polygons"
#~ msgstr "Mostra os átomos como tetraedros, octaedros e outros polígonos"

#~ msgid "Renders protein backbones as ribbons"
#~ msgstr "Mostra o esqueleto da proteína como fita"

#~ msgid "Ring"
#~ msgstr "Anel"

#~ msgid "Renders rings with colored planes"
#~ msgstr "Mostra os anéis com planos coloridos"

#~ msgid "Simple Wireframe"
#~ msgstr "Linha simples"

#~ msgid "Renders bonds as wires (lines), ideal for large molecules"
#~ msgstr "Mostra as ligações como linhas, ideal para moléculas grandes"

#~ msgid "Van der Waals Spheres"
#~ msgstr "Esferas de Van der Waals"

#~ msgid "Renders atoms as Van der Waals spheres"
#~ msgstr "Mostra os átomos como esferas de Van der Waals"

#~ msgid "Stick"
#~ msgstr "Vareta"

#~ msgctxt "Electron density isosurface with a cutoff of %1"
#~ msgid "Electron density, isosurface = %L1"
#~ msgstr "Densidade electrónica, isosuperfície =  %L1"

#~ msgctxt "%1 is mesh name, %2 is the isosurface cutoff"
#~ msgid "%1, isosurface = %L2"
#~ msgstr "%1, isosuperfície = %L2"

#~ msgid "Renders bonds as wires (lines), ideal for very large (bio)molecules"
#~ msgstr ""
#~ "Mostra as ligações como linhas, ideal para (bio)moléculas muito grandes"

#~ msgid "Trajectory files"
#~ msgstr "Ficheiros de trajectorias"

#~ msgid "DL-POLY HISTORY files"
#~ msgstr "Ficheiros DL-POLY HISTORY"

#~ msgid "Open Trajectory File"
#~ msgstr "Abrir Ficheiro de Trajectoria"

#~ msgid "%1/%2"
#~ msgstr "%1/%2"

#~ msgid "Adding .avi extension"
#~ msgstr "Adicionar extensão .avi"

#~ msgid "Animation..."
#~ msgstr "Animação..."

#~ msgid "Cannot read file format of file %1."
#~ msgstr "Não foi possível ler o formato do arquivo %1"

#~ msgid "Read trajectory file %1 failed."
#~ msgstr "Leitura do ficheiro de trajectória %1 falhou."

#~ msgid "Must specify a valid .avi file name"
#~ msgstr "Deve especificar um nome válido para o ficheiro .avi"

#~ msgid "GL widget was not correctly initialized in order to save video"
#~ msgstr "Aplicativo GL não foi correctamente iniciado para guardar vídeo"

#~ msgid "Invalid video filename.  Must include full directory path"
#~ msgstr ""
#~ "Nome de ficheiro de vídeo inválido. Deve incluir o caminho de directório "
#~ "completo."

#~ msgid ""
#~ "Invalid video filename.  Must include full directory path and name, "
#~ "ending with .avi"
#~ msgstr ""
#~ "Nome de ficheiro de vídeo inválido. Deve incluir o caminho de directório "
#~ "completo, terminando com .avi."

#~ msgid "Could not determine format from filename: %1"
#~ msgstr "Não foi possível determinar o formato do ficheiro: %1"

#~ msgid "Animation"
#~ msgstr "Animação"

#~ msgid "Animate trajectories, reactions, and vibrations."
#~ msgstr "Animar trajectórias, reacções e vibrações."

#~ msgid "Cartesian Editor"
#~ msgstr "Editor Cartesiano"

#~ msgid ""
#~ "No unit cell defined for molecule -- cannot use fractional coordinates."
#~ msgstr ""
#~ "Sem células unitárias definidas para a molécula -- não pode usar "
#~ "coordenadas fraccionárias."

#~ msgid "Cartesian Editor..."
#~ msgstr "Editor Cartesiano"

#~ msgid "Cartesian editor"
#~ msgstr "editor Cartesiano"

#~ msgid "Number of atoms: %1"
#~ msgstr "Número de átomos: %1"

#~ msgid "Number of rotatable bonds: %1"
#~ msgstr "Número de ligações rotacionais: %1"

#~ msgid "Add constraint"
#~ msgstr "Adicionar restrição"

#~ msgid "Your molecule must contain at least one atom to add a constraint"
#~ msgstr ""
#~ "A molécula deve conter pelo menos um átomo para poder adicionar uma "
#~ "restrição."

#~ msgid ""
#~ "Your molecule must contain at least two atoms to add a bond constraint"
#~ msgstr ""
#~ "A molécula deve conter pelo menos dois átomos para poder adicionar uma "
#~ "restrição à ligação."

#~ msgid ""
#~ "Your molecule must contain at least three atoms to add an angle constraint"
#~ msgstr ""
#~ "Your molecule must contain at least three atoms to add an angle constraint"

#~ msgid ""
#~ "Your molecule must contain at least four atoms to add a torsion constraint"
#~ msgstr ""
#~ "A molécula deve conter pelo menos quatro átomos para poder adicionar uma "
#~ "restrição à torção."

#~ msgid "&Crystallography"
#~ msgstr "&Cristalografia"

#~ msgid "&Reduce"
#~ msgstr "&Reduzir"

#~ msgid "&Settings"
#~ msgstr "&Configurações"

#~ msgid "&Length Unit"
#~ msgstr "Unidade de &Comprimento"

#~ msgid "&Angle Unit"
#~ msgstr "Unidade de &Ângulo"

#~ msgid "Coordinate &Preservation"
#~ msgstr "&Preservação de Coordenada"

#~ msgid "&Matrix Display"
#~ msgstr "Mostrar &Matrix"

#~ msgid "Show &Editors"
#~ msgstr "Mostrar &Editores"

#~ msgid "Hide &Property Display"
#~ msgstr "Esconder Tela de &Propriedades"

#~ msgid "Show &Property Display"
#~ msgstr "Mostrar Tela de &Propriedades"

#~ msgctxt "Unit cell lattice"
#~ msgid "Lattice Type: %1"
#~ msgstr "Tipo de Rede: %1"

#~ msgid "Spacegroup: %1"
#~ msgstr "Grupo espacial de simetria: %1"

#~ msgid "Unit cell volume: %L1%2"
#~ msgstr "Unidade de volume da célula: %L1%2"

#~ msgid "Undefined"
#~ msgstr "Indefinido"

#~ msgctxt "Lattice type"
#~ msgid "Triclinic"
#~ msgstr "Triclínico"

#~ msgctxt "Lattice type"
#~ msgid "Monoclinic"
#~ msgstr "Monoclínico"

#~ msgctxt "Lattice type"
#~ msgid "Orthorhombic"
#~ msgstr "Ortorrômbico"

#~ msgctxt "Lattice type"
#~ msgid "Tetragonal"
#~ msgstr "Tetragonal"

#~ msgctxt "Lattice type"
#~ msgid "Rhombohedral"
#~ msgstr "Romboédrico"

#~ msgctxt "Lattice type"
#~ msgid "Hexagonal"
#~ msgstr "Hexagonal"

#~ msgctxt "Lattice type"
#~ msgid "Cubic"
#~ msgstr "Cúbico"

#~ msgid "Paste Crystal"
#~ msgstr "Colar Cristal"

#~ msgid ""
#~ "Niggli-reduction failed. The input structure's lattice that is confusing "
#~ "the Niggli-reduction algorithm. Try making a small perturbation (approx. "
#~ "2 orders of magnitude smaller than the tolerance) to the input lattices "
#~ "and try again."
#~ msgstr ""
#~ "Falha na redução Niggli. A estrutura de entrada está a confundir o "
#~ "algoritmo de redução Niggli. Tente fazer uma pequena perturbação (cerca "
#~ "de duas ordens de magnitude menor do que a tolerância) para a entrada de "
#~ "reticulados e tente novamente."

#~ msgid ""
#~ "Failed to reduce cell after 1000 iterations of the reduction algorithm. "
#~ "Stopping."
#~ msgstr ""
#~ "Falha ao reduzir célula após 1000 iterações do algoritmo de redução. A "
#~ "interromper."

#~ msgid "&Translate Atoms..."
#~ msgstr "&Traduzir Átomos..."

#~ msgid "Rotate To Standard &Orientation"
#~ msgstr "Rodar para &Orientação Padrão"

#~ msgid "&Slab..."
#~ msgstr "&Fatiar"

#~ msgid "Perceive Space&group..."
#~ msgstr "Percepção do &Grupo Espacial..."

#~ msgid "Set &Spacegroup..."
#~ msgstr "Definir &Grupo espacial"

#~ msgid "&Fill Unit Cell"
#~ msgstr "&Preencher Célula Unitária"

#~ msgid "Fill the unit cell using current spacegroup."
#~ msgstr ""
#~ "&Preencher a célula unitária usando o grupo espacial de simetria actual."

#~ msgid "Reduce to &Asymmetric Unit"
#~ msgstr "Reduzir à Unidade &Assimétrica"

#~ msgid "Sy&mmetrize Crystal"
#~ msgstr "Si&metrizar Cristal"

#~ msgid "Reduce Cell (&Primitive)"
#~ msgstr "Reduzir Célula (&Primitiva)"

#~ msgid "&Bohr"
#~ msgstr "&Bohr"

#~ msgid "&Nanometer"
#~ msgstr "&Nanómetro"

#~ msgid "&Picometer"
#~ msgstr "&Picómetro"

#~ msgid "&Degree"
#~ msgstr "&Graus"

#~ msgid "&Radian"
#~ msgstr "&Radianos"

#~ msgid "Display &cartesian coordinates"
#~ msgstr "Mostrar coordenadas &cartesianas"

#~ msgid "Preserve &Cartesian Coordinates During Cell Modification"
#~ msgstr "Preservar Coordenadas &Cartesianas Durante Modificação da Célula"

#~ msgid "Preserve &Fractional Coordinates During Cell Modification"
#~ msgstr "Preservar Coordenadas &Fraccionais Durante a Modificação da Célula"

#~ msgid "Display &cartesian matrix"
#~ msgstr "Mostrar matrix &cartesiano"

#~ msgid "Display as &row vectors"
#~ msgstr "Mostrar como vetores em &linha"

#~ msgid "Display as &column vectors"
#~ msgstr "Mostrar como vetores &colunares"

#~ msgid "&Crystal View Options..."
#~ msgstr "Opções de Visualização de &Cristais..."

#~ msgid ""
#~ "There is not a spacegroup set for this document.\n"
#~ "\n"
#~ "Would you like to set a spacegroup now?"
#~ msgstr ""
#~ "Não existe um grupo espacial definido para este documento.\n"
#~ "\n"
#~ "Deseja definir um grupo espacial agora?"

#~ msgid "Symmetrize Crystal"
#~ msgstr "Simetrizar Cristal"

#~ msgid "Wrap Atoms To Cell"
#~ msgstr "Condensar Átomos Para Célula"

#~ msgid "Reduce to Niggli Cell"
#~ msgstr "Reduzir a Célula de Niggli"

#~ msgid "Crystallography"
#~ msgstr "Cristalografia"

#~ msgid "Construct and analyze periodic structures."
#~ msgstr "Construir e analisar estruturas periódicas."

#~ msgid ""
#~ "The input is not formatted as one of\n"
#~ "the following supported formats:\n"
#~ "\n"
#~ msgstr ""
#~ "A entrada não está formatada como um\n"
#~ "dos seguintes formatos suportados:\n"
#~ "\n"

#~ msgid "VASP Format\n"
#~ msgstr "Formato VASP\n"

#~ msgid "Cartesian Coordinates"
#~ msgstr "Coordenadas Cartesianas"

#~ msgid "Fractional Coordinates"
#~ msgstr "Coordenadas Fraccionais"

#~ msgid "Set Fractional Coordinates"
#~ msgstr "Definir Coordenadas Fracionais"

#~ msgid "Set Unit Cell Params"
#~ msgstr "Definir Parâmetros da Célula Unitária"

#~ msgid "Working..."
#~ msgstr "A Processar..."

#~ msgid "Build"
#~ msgstr "Construir"

#~ msgid "Cut Slab From Crystal"
#~ msgstr "Cortar Placa do Cristal"

#~ msgid "No GLWidget?"
#~ msgstr "Sem GLWidget?"

#~ msgid "Please select one or more atoms."
#~ msgstr "Por favor, escolher um ou mais átomos."

#~ msgid "Trajectory..."
#~ msgstr "Trajectória..."

#~ msgid "Open chemical file format"
#~ msgstr "Abrir ficheiro do formato químico"

#~ msgid "Chemical files (*.xyz)"
#~ msgstr "Ficheiros químicos (*.xyz)"

#~ msgid "Open parameter file"
#~ msgstr "Abrir ficheiro de parâmetros"

#~ msgid "Chemical files (*.parm7)"
#~ msgstr "Ficheiros químicos (*.parm7)"

#~ msgid "Import Trajectory"
#~ msgstr "Importar trajectória"

#~ msgid "Import trajectory files"
#~ msgstr "Importar ficheiros de trajectória"

#~ msgid "Calculate Energy"
#~ msgstr "Calcular energia"

#~ msgid "Conformer Search..."
#~ msgstr "Procurar conformação..."

#~ msgid "Constraints..."
#~ msgstr "Restrições..."

#~ msgid "Ignore Selection"
#~ msgstr "Ignorar selecção"

#~ msgid "Fix Selected Atoms"
#~ msgstr "Corrigir átomos seleccionados"

#~ msgid "Energy = %L1 %2"
#~ msgstr "Energia = %L1 %2"

#~ msgid "Forcefield Optimization"
#~ msgstr "Optimização do Campo de Força"

#~ msgid "Systematic Rotor Search"
#~ msgstr "Busca Sistemática de Rotores"

#~ msgid "Random Rotor Search"
#~ msgstr "Busca Aleatória de Rotores"

#~ msgid "Weighted Rotor Search"
#~ msgstr "Busca Ponderada de Rotores"

#~ msgid "Genetic Algorithm Search"
#~ msgstr "Busca de Algoritmo Genético"

#~ msgid "ForceField"
#~ msgstr "Campo de Força"

#~ msgid ""
#~ "Optimize molecules and generate conformers using molecular mechanics "
#~ "force fields"
#~ msgstr ""
#~ "Optimizar moléculas e gerar conformações, usando campos de força molecular"

#~ msgid "&Vector Graphics..."
#~ msgstr "Gráficos &Vectoriais..."

#~ msgid "Common vector image formats"
#~ msgstr "Formatos de imagem vectorial comuns"

#~ msgid "EPS"
#~ msgstr "EPS"

#~ msgid "Vector graphics export"
#~ msgstr "Exportar gráfico vetorial"

#~ msgid "Change H to Methyl"
#~ msgstr "Mudar H para Metilo."

#~ msgid "H to Methyl"
#~ msgstr "H para Metilo"

#~ msgid "H2Methyl"
#~ msgstr "H2Metilo"

#~ msgid "Transform hydrogens to methyl groups"
#~ msgstr "Transformar hidrogénios em grupos metilo"

#~ msgid "Add or remove hydrogens"
#~ msgstr "Adicionar ou remover hidrogénios"

#~ msgid "DNA/RNA..."
#~ msgstr "DNA/RNA..."

#~ msgid "Insert DNA"
#~ msgstr "Inserir ADN"

#~ msgctxt "uracil"
#~ msgid "U"
#~ msgstr "U"

#~ msgid "Uracil"
#~ msgstr "Uracilo"

#~ msgctxt "thymine"
#~ msgid "T"
#~ msgstr "T"

#~ msgid "Thymine"
#~ msgstr "Timina"

#~ msgid "Insert DNA/RNA"
#~ msgstr "Inserir ADN/ARN"

#~ msgid "Insert DNA/RNA chains"
#~ msgstr "Inserir cadeias de ADN/ARN"

#~ msgid "Cannot read molecular file %1."
#~ msgstr "Não é possível ler ficheiro molecular %1"

#~ msgid "Peptide..."
#~ msgstr "Peptídeo"

#~ msgid "Insert Peptide"
#~ msgstr "Inserir Peptídeo"

#~ msgid "Insert oligopeptide sequences"
#~ msgstr "Inserir sequências oligopeptídeas"

#~ msgid "Invert Chirality"
#~ msgstr "Inverter Quiralidade"

#~ msgid "Invert chiral centers"
#~ msgstr "Inverter centros quirais"

#~ msgctxt "Unknown molecule name"
#~ msgid "unknown"
#~ msgstr "desconhecido"

#~ msgid "Estimated Dipole Moment (D):"
#~ msgstr "Momento Dipolo (D) Estimado:"

#~ msgctxt "asking server for molecule name"
#~ msgid "(pending)"
#~ msgstr "(pendente)"

#~ msgid "Display standard molecular properties."
#~ msgstr "Mostra as propriedades moleculares padrão."

#~ msgid "Fetch by chemical name..."
#~ msgstr "Procura pelo nome químico..."

#~ msgid "Fetch from URL..."
#~ msgstr "Procurando a partir do URL..."

#~ msgid "PDB Entry"
#~ msgstr "Entrada PDB"

#~ msgid "PDB entry to download."
#~ msgstr "Entrada PDB a descarregar."

#~ msgid "URL"
#~ msgstr "URL"

#~ msgid "URL of molecule to download."
#~ msgstr "URL da molécula para download."

#~ msgid "Specified molecule could not be loaded: %1"
#~ msgstr "A molécula especificada não pode ser carregada: %1"

#~ msgid "Network Fetch"
#~ msgstr "Procura de Rede"

#~ msgid "Fetch molecule files over the network."
#~ msgstr "Procurando ficheiros de moléculas através da rede."

#~ msgid " No vibration data found!"
#~ msgstr " Nenhum dadod de vibração encontrado!"

#~ msgid " No vibration data found or molecule changed outside Orca Plugin!"
#~ msgstr ""
#~ " Nenhum dado de vibração encontrado ou a molécula mudou para fora do "
#~ "complemento Orca!"

#~ msgid "extended Geometry File"
#~ msgstr "Ficheiro de Geometria Extendida"

#~ msgid "All Files"
#~ msgstr "Todos os Ficheiros"

#~ msgid "Read Orca Outputfile"
#~ msgstr "Ler Ficheiro de Saída Orca"

#~ msgid "no file found"
#~ msgstr "nenhum ficheiro encontrado"

#~ msgid "Somethings wrong in the file structure"
#~ msgstr "Algo está errado com a estrutura do ficheiro"

#~ msgid "Somethings wrong in the file structure - unitcells"
#~ msgstr "Algo está errado com a estrutura do ficheiro - unitcells"

#~ msgid "Something is wrong in the IR output! "
#~ msgstr "Algo está errado com a saída IR! "

#~ msgid "Something is wrong in the raman output! "
#~ msgstr "Algo está errado com a saída raman! "

#~ msgid "Something is wrong in the orbital energy output! "
#~ msgstr "Algo está errado com a saída de energia orbital! "

#~ msgid "No geometry found in file!"
#~ msgstr "Nenhum ficheiro de geometria encontrado!"

#~ msgid "Could not read file!"
#~ msgstr "Não foi possível ler o ficheiro!"

#~ msgid "Analyse Orca Output..."
#~ msgstr "A analisar a saída Orca..."

#~ msgid "&Orca"
#~ msgstr "&Orca"

#~ msgid "Orca Test Example"
#~ msgstr "Exemplo Teste Orca"

#~ msgid "Provides a dialog box with the words \"H...\"."
#~ msgstr "Apresenta uma caixa de diálogo \"H...\""

#~ msgid "ORCA Input Deck"
#~ msgstr "Entrada Deck ORCA"

#~ msgid "Show Preview"
#~ msgstr "Mostrar a Antevisão"

#~ msgid "Hide Preview"
#~ msgstr "Esconder a Antevisão"

#~ msgid "Intensities"
#~ msgstr "Intensidades"

#~ msgid "Save POV-Ray rendered image"
#~ msgstr "Gravar a imagem renderizada no formato POV-RAY"

#~ msgid "Image files (*.png *.pbm)"
#~ msgstr "Ficheiros de imagem (*.png *.pbm)"

#~ msgid "POV-Ray..."
#~ msgstr "POV-Ray..."

#~ msgid "No valid filename was supplied."
#~ msgstr "O nome do ficheiro fornecido não é válido."

#~ msgid "Does not compute."
#~ msgstr "Não é possível calcular."

#~ msgid ""
#~ "You requested no direct rendering using POV-Ray and not to keep the POV-"
#~ "Ray file. This will result in no output being saved. Are you sure that is "
#~ "what you want?"
#~ msgstr ""
#~ "Não pediu nenhuma renderização direta utilizando POV-Ray nem pediu para "
#~ "manter o ficheiro do POV-Ray. Isso resultará que nenhuma saída será "
#~ "guardada. Tem certeza de que é isso que quer?"

#~ msgid ""
#~ "Cannot write to file %1. Do you have permissions to write to that "
#~ "location?"
#~ msgstr ""
#~ "Não é possível guardar o ficheiro %1. Tem permissões para guardar o "
#~ "ficheiro nessa localização?"

#~ msgid "POV-Ray failed to start."
#~ msgstr "Não foi possível inicializar o programa POV-RAY."

#~ msgid ""
#~ "POV-Ray failed to start. May be the path to the executable is not set "
#~ "correctly."
#~ msgstr ""
#~ "POV-Ray não conseguiu iniciar corretamente. Verifique s o caminho do "
#~ "executável está correto."

#~ msgid ""
#~ "Create POV-Ray files and render them using the command line POV-Ray "
#~ "program."
#~ msgstr ""
#~ "Criar ficheiros POV-Ray e renderizá-los utilizando a linha de comandos do "
#~ "programa POV-Ray."

#~ msgid "Conformer Properties..."
#~ msgstr "Propriedades de conformação..."

#~ msgid "Python Terminal"
#~ msgstr "Terminal Python"

#~ msgid "pythonTerminalDock"
#~ msgstr "pythonTerminalDock"

#~ msgid "Interactive python scripting terminal"
#~ msgstr "Consola Interativo do Python"

#~ msgid "Abinit Input Deck Generator Warning"
#~ msgstr "Alerta do Gerador de Entrada Deck Abinit"

#~ msgid ""
#~ "Would you like to update the preview text, losing all changes made in the "
#~ "Abinit input deck preview pane?"
#~ msgstr ""
#~ "Quer atualizar o texto, perdendo todas as alterações feitas no painel de "
#~ "previsão da entrada deck abinit?"

#~ msgid ""
#~ "Pseudos (*.hgh *.gth *.pspgth *.fhi *.pspnc *.paw *.mt *.UPF *.upf *.psp)"
#~ msgstr ""
#~ "Pseudos (*.hgh *.gth *.pspgth *.fhi *.pspnc *.paw *.mt *.UPF *.upf *.psp)"

#~ msgid ""
#~ "Would you like to update the preview text, losing all changes made in the "
#~ "Dalton input file preview pane?"
#~ msgstr ""
#~ "Gostaria de actualizar o texto prévio, perdendo todas as mudanças feitas "
#~ "no ficheiro de entrada de dados Dalton?"

#~ msgid "QM Matches"
#~ msgstr "Resultados para MQ"

#~ msgctxt ""
#~ "Selection to be used as an Effective Fragment Potential in calculations"
#~ msgid "EFP Selection..."
#~ msgstr "Selecção EFP..."

#~ msgctxt "Selection to be used for Quantum Mechanical calculations"
#~ msgid "QM Selection..."
#~ msgstr "Selecção QM"

#~ msgid "Delete"
#~ msgstr "Apagar"

#~ msgid "You must make a selection!"
#~ msgstr "Deve fazer uma selecção!"

#~ msgid "SMILES Conversion Unavailable"
#~ msgstr "Conversão SMILES indisponível"

#~ msgid "SMILES Format Conversion Not Available!"
#~ msgstr "Conversão para o formato SMILES não disponível!"

#~ msgid " ("
#~ msgstr " ("

#~ msgid "efp"
#~ msgstr "efp"

#~ msgid ")"
#~ msgstr ")"

#~ msgid "GAMESS"
#~ msgstr "GAMESS"

#~ msgid "Create input files for the GAMESS quantum chemistry package"
#~ msgstr ""
#~ "Criar ficheiros de dados para a aplicação de química quântica GAMESS"

#~ msgid "Advanced Settings Changed"
#~ msgstr "Definições Avançadas Alteradas"

#~ msgid ""
#~ "Advanced settings have changed.\n"
#~ "Discard?"
#~ msgstr ""
#~ "As definições avançadas foram alteradas.\n"
#~ "Ignorar?"

#~ msgid "Advanced Settings Reset"
#~ msgstr "Anular Definições Avançadas"

#~ msgid ""
#~ "Are you sure you wish to reset advanced settings?\n"
#~ "All changes will be lost!"
#~ msgstr ""
#~ "Tem a certeza que deseja anular as definições avançadas?\n"
#~ "Todas as mudançãs serão perdidas!"

#~ msgid "Basic Settings Reset"
#~ msgstr "Anular Definições Básicas"

#~ msgid ""
#~ "Are you sure you wish to reset basic settings?\n"
#~ "All changes will be lost!"
#~ msgstr ""
#~ "Tem a certeza que quer anular todas as definições básicas?\n"
#~ "Todas as mudanças serão perdidas!"

#~ msgid "GAMESS-UK Input Deck Generator Warning"
#~ msgstr "Alerta do Gerador de Entrada Deck GAMESS-UK"

#~ msgid ""
#~ "Would you like to update the preview text, losing all changes made in the "
#~ "GAMESS-UK input deck preview pane?"
#~ msgstr ""
#~ "Quer atualizar o texto, perdendo todas as alterações feitas no painel de "
#~ "previsão da entrada deck GAMESS-UK?"

#~ msgid "GAMESS-UK Input Deck"
#~ msgstr "Entrada Deck GAMESS-UK"

#~ msgid "Gaussian Input Deck Generator Warning"
#~ msgstr "Alerta do Gerador de Entrada Deck Gaussiana"

#~ msgid ""
#~ "Would you like to update the preview text, losing all changes made in the "
#~ "Gaussian input deck preview pane?"
#~ msgstr ""
#~ "Quer atualizar o texto, perdendo todas as alterações feitas no painel de "
#~ "previsão da entrada deck Gaussiana?"

#~ msgid "Gaussian Input Deck"
#~ msgstr "Entrada Deck Gaussiana"

#~ msgid "Gaussian Running."
#~ msgstr "Executando Gaussian."

#~ msgid ""
#~ "Gaussian is already running. Wait until the previous calculation is "
#~ "finished."
#~ msgstr ""
#~ "Gaussian já está em funcionamento. Aguarde até que o cálculo tenha "
#~ "terminado."

#~ msgid "Gaussian Not Installed."
#~ msgstr "Gaussian Não Instalado."

#~ msgid "The G03 executable, cannot be found."
#~ msgstr "O executável G03 não foi encontrado."

#~ msgid "G03 did not start. Perhaps it is not installed correctly."
#~ msgstr "G03 não consegue iniciar. Poderá não estar correctamente instalado."

#~ msgid "Running Gaussian calculation..."
#~ msgstr "Executando cálculo Gaussian..."

#~ msgid "G03 Crashed."
#~ msgstr "G03 falhou."

#~ msgid ""
#~ "Gaussian did not run correctly. Perhaps it is not installed correctly."
#~ msgstr ""
#~ "Gaussian não consegue ser correctamente executado. Poderá não estar "
#~ "correctamente instalado."

#~ msgid "&Abinit..."
#~ msgstr "&Abinit..."

#~ msgid "&Dalton..."
#~ msgstr "&Dalton..."

#~ msgid "&MOLPRO..."
#~ msgstr "&MOLPRO"

#~ msgid "&NWChem..."
#~ msgstr "&NWChem..."

#~ msgid "&PSI4..."
#~ msgstr "&PSI4..."

#~ msgid "&Q-Chem..."
#~ msgstr "&Q-Chem..."

#~ msgid "&TeraChem..."
#~ msgstr "&TeraChem..."

#~ msgid "Lammps Input Deck Generator Warning"
#~ msgstr "Alerta do Gerador de Entrada Deck Lammps"

#~ msgid "Molpro Input Deck Generator Warning"
#~ msgstr "Alerta do Gerador de Entrada Deck Lammps Molpro"

#~ msgid ""
#~ "Would you like to update the preview text, losing all changes made in the "
#~ "Molpro input deck preview pane?"
#~ msgstr ""
#~ "Quer atualizar o texto, perdendo todas as alterações feitas no painel de "
#~ "previsão da entrada deck Molpro?"

#~ msgid "Molpro Input Deck"
#~ msgstr "Entrada Deck Molpro"

#~ msgid "MOPAC Input Warning"
#~ msgstr "Alerta da Entrada MOPAC"

#~ msgid "MOPAC Input Deck"
#~ msgstr "Entrada Deck MOPAC"

#~ msgid "MOPAC Running."
#~ msgstr "MOPAC em execução."

#~ msgid ""
#~ "MOPAC is already running. Wait until the previous calculation is finished."
#~ msgstr ""
#~ "MOPAC já está em execução. Aguarde até que o cálculo tenha terminado."

#~ msgid "MOPAC Not Installed."
#~ msgstr "MOPAC Não Instalado."

#~ msgid "The MOPAC executable, cannot be found."
#~ msgstr "O executável MOPAC não foi encontrado."

#~ msgid "MOPAC failed to start."
#~ msgstr "MOPAC falhou em iniciar."

#~ msgid "MOPAC did not start. Perhaps it is not installed correctly."
#~ msgstr ""
#~ "MOPAC não consegue iniciar. Poderá não estar correctamente instalado."

#~ msgid "Running MOPAC calculation..."
#~ msgstr "Executando o cálculo MOPAC..."

#~ msgid "MOPAC Crashed."
#~ msgstr "MOPAC falhou."

#~ msgid "MOPAC did not run correctly. Perhaps it is not installed correctly."
#~ msgstr ""
#~ "MOPAC não foi executado correctamente. Poderá não estar correctamente "
#~ "instalado."

#~ msgid "NWChem Input Deck Generator Warning"
#~ msgstr "Alerta do Gerador de Entrada Deck Lammps NWChem"

#~ msgid ""
#~ "Would you like to update the preview text, losing all changes made in the "
#~ "NWChem input deck preview pane?"
#~ msgstr ""
#~ "Quer atualizar o texto, perdendo todas as alterações feitas no painel de "
#~ "previsão da entrada deck NWChem?"

#~ msgid "NWChem Input Deck"
#~ msgstr "Entrada Deck NWChem"

#~ msgid "Psi4 Input Deck Generator Warning"
#~ msgstr "Alerta do Gerador de Entrada Deck Psi4"

#~ msgid ""
#~ "Would you like to update the preview text, losing all changes made in the "
#~ "Psi4 input deck preview pane?"
#~ msgstr ""
#~ "Quer atualizar o texto, perdendo todas as alterações feitas no painel de "
#~ "previsão da entrada deck Psi4?"

#~ msgid "Psi4 Input Deck"
#~ msgstr "Entrada Deck Psi4"

#~ msgid "Q-Chem Input Deck Generator Warning"
#~ msgstr "Alerta do Gerador de Entrada Deck Q-Chem"

#~ msgid ""
#~ "Would you like to update the preview text, losing all changes made in the "
#~ "Q-Chem input deck preview pane?"
#~ msgstr ""
#~ "Quer atualizar o texto, perdendo todas as alterações feitas no painel de "
#~ "previsão da entrada deck Q-Chem?"

#~ msgid "QChem Input Deck"
#~ msgstr "Entrada Deck QChem"

#~ msgid "TeraChem Input Deck Generator Warning"
#~ msgstr "Alerta do Gerador de Entrada Deck TeraChem"

#~ msgid ""
#~ "Would you like to update the preview text, losing all changes made in the "
#~ "TeraChem input deck preview pane?"
#~ msgstr ""
#~ "Quer atualizar o texto, perdendo todas as alterações feitas no painel de "
#~ "previsão da entrada deck TeraChem?"

#~ msgid "TeraChem Input Deck"
#~ msgstr "Entrada Deck TeraChem"

#~ msgid "Select SMARTS..."
#~ msgstr "Seleccionar SMARTS..."

#~ msgid "Add Named Selection..."
#~ msgstr "Adicionar seleção nomeada..."

#~ msgid "SMARTS Selection"
#~ msgstr "Selecção SMARTS"

#~ msgid "SMARTS pattern to select"
#~ msgstr "Seleccionar padrões SMART"

#~ msgid "There is no current selection."
#~ msgstr "Nenhuma selecção escolhida."

#~ msgid "Add Named Selection"
#~ msgstr "Adicionar Seleção Nomeada"

#~ msgid "Name cannot be empty."
#~ msgstr "O campo Nome não pode estar vazio."

#~ msgid "There is already a selection with this name."
#~ msgstr "Já existe uma selecção com este nome."

#~ msgid "Select atoms, bonds, residues..."
#~ msgstr "Seleccionar átomos, ligações, resíduos..."

#~ msgid "GLSL Shaders..."
#~ msgstr "Shaders GLSL..."

#~ msgid "Open a vertex shader source file"
#~ msgstr "Abrir um ficheiro de textura Vertex"

#~ msgid "Vertex shader files (*.vert)"
#~ msgstr "Ficheiros vertex shader (*.vert)"

#~ msgid "Open a fragment shader source file"
#~ msgstr "Abrir um ficheiro de textura fragmento"

#~ msgid "Fragment shader files (*.frag)"
#~ msgstr "Ficheiro de textura fragmento (*.frag)"

#~ msgid "GLSL Shaders"
#~ msgstr "Sombreadores GLSL"

#~ msgid "Intensity (arb. units)"
#~ msgstr "Intensidade (unidades arb.)"

#~ msgid "Energy (eV)"
#~ msgstr "Energia (eV)"

#~ msgid "Density of States (states/cell)"
#~ msgstr "Densidade dos Estados (estados/célula)"

#~ msgid "Density of States (states/atom)"
#~ msgstr "Densidade dos Estados (estados/átomo)"

#~ msgid "Transmittance (%)"
#~ msgstr "Transmitância (%)"

#~ msgid "Absorbance (%)"
#~ msgstr "Absorvância (%)"

#~ msgid "No intensities"
#~ msgstr "Sem intensidades."

#~ msgid ""
#~ "The vibration data in the molecule you have loaded does not have any "
#~ "intensity data. Intensities have been set to an arbitrary value for "
#~ "visualization."
#~ msgstr ""
#~ "Os dados de vibração da molécula que foram carregados não possuem "
#~ "intensidade de dados suficiente. Foram atribuídos valores arbitrários de "
#~ "intensidade para permitir a visualização."

#~ msgid "Wavenumber (cm<sup>-1</sup>)"
#~ msgstr "Frequência (cm<sup>-1</sup>)"

#~ msgid "Shift (ppm)"
#~ msgstr "Fase (ppm)"

#~ msgid "Activity"
#~ msgstr "Atividade"

#~ msgid "X Axis"
#~ msgstr "Eixo XX"

#~ msgid "Y Axis"
#~ msgstr "Eixo YY"

#~ msgid "&Appearance"
#~ msgstr "%Aspecto"

#~ msgctxt "Infrared spectra option"
#~ msgid "Infrared"
#~ msgstr "Infravermelho"

#~ msgid "&Infrared Spectra Settings"
#~ msgstr "Definições do Espectro &Infravermelho"

#~ msgctxt "NMR spectra option"
#~ msgid "NMR"
#~ msgstr "NMR"

#~ msgid "&NMR Spectra Settings"
#~ msgstr "Definições do Espectro &NMR"

#~ msgctxt "Density of States"
#~ msgid "DOS"
#~ msgstr "DOS"

#~ msgctxt "Ultra-Violet spectrum"
#~ msgid "UV"
#~ msgstr "UV"

#~ msgid "&UV Settings"
#~ msgstr "Definições &UV"

#~ msgid "&CD Settings"
#~ msgstr "Definições &CD"

#~ msgctxt "Raman spectrum"
#~ msgid "Raman"
#~ msgstr "Raman"

#~ msgid "&Raman Settings"
#~ msgstr "Definições &Raman"

#~ msgid "No data"
#~ msgstr "Sem dados"

#~ msgid "Dark"
#~ msgstr "Escuro"

#~ msgid "Light"
#~ msgstr "Claro"

#~ msgid "Publication"
#~ msgstr "Publicação"

#~ msgid "Handdrawn"
#~ msgstr "Desenhado manualmente"

#~ msgid "New Scheme"
#~ msgstr "Novo Esquema"

#~ msgid "Confirm Scheme Removal"
#~ msgstr "Confirme remoção do esquema"

#~ msgid "Really remove current scheme?"
#~ msgstr "Quer mesmo remover o esquema actual?"

#~ msgid "Change Scheme Name"
#~ msgstr "Mudar o nome do esquema"

#~ msgid "Enter new name for current scheme:"
#~ msgstr "Digite novo nome para o esquema."

#~ msgid "Select Background Color"
#~ msgstr "Selecionar cor de fundo"

#~ msgid "Select Foreground Color"
#~ msgstr "Selecione cor de primeiro plano"

#~ msgid "Export Calculated Spectrum"
#~ msgstr "Exportar o espectro calculado"

#~ msgid "Tab Separated Values (*.tsv)"
#~ msgstr "Valores separados por vírgulas (*.tsv)"

#~ msgid "Tab Separated Values"
#~ msgstr "Valores separados por vírgulas"

#~ msgid "Comma Separated Values"
#~ msgstr "Valores separados por vírgulas"

#~ msgid "JCAMP-DX"
#~ msgstr "JCAMP-DX"

#~ msgid "Import Spectra"
#~ msgstr "Importar espectro"

#~ msgid "Unknown extension: %1"
#~ msgstr "Extensão desconhecida: %1"

#~ msgid "Data Format"
#~ msgstr "Formato dos Dados"

#~ msgid "Load Spectral Data"
#~ msgstr "Carregando Dados do Espectro"

#~ msgid "Portable Network Graphics"
#~ msgstr "Formato PNG"

#~ msgid "jpeg"
#~ msgstr "jpeg"

#~ msgid "Tagged Image File Format"
#~ msgstr "Formato TIFF"

#~ msgid "Windows Bitmap"
#~ msgstr "Imagem do Windows"

#~ msgid "Portable Pixmap"
#~ msgstr "Pixmap portátil"

#~ msgid "X11 Bitmap"
#~ msgstr "Bitmap X11"

#~ msgid "X11 Pixmap"
#~ msgstr "Pixmap X11"

#~ msgid "Save Spectra Image"
#~ msgstr "Guardar Imagem do Espectro"

#~ msgid "&Advanced <<"
#~ msgstr "&Avançado <<"

#~ msgid "&Advanced >>"
#~ msgstr "&Avançado >>"

#~ msgid "&Spectra..."
#~ msgstr "E&spectro..."

#~ msgid "Spectra"
#~ msgstr "Espectro"

#~ msgid "Visualize spectral data from quantum chemistry calculations"
#~ msgstr ""
#~ "Visualizar dados do espectro a partir de cálculos químicos quânticos"

#~ msgid "Vibrational Analysis"
#~ msgstr "Análise Vibracional"

#~ msgid "Vibration"
#~ msgstr "Vibração"

#~ msgid "Visualize vibrational modes from quantum chemistry calculations"
#~ msgstr ""
#~ "Visualizar os modos vibracionais a partir de cálculos químicos quânticos"

#~ msgid "Sorting %1 vibrations by frequency..."
#~ msgstr "Ordenado %1 vibrações por frequência..."

#~ msgid "Pause"
#~ msgstr "Pausa"

#~ msgid "Super Cell Builder..."
#~ msgstr "Construtor de Super Célula"

#~ msgid ""
#~ "This document is currently an isolated molecule. You need to create a "
#~ "unit cell."
#~ msgstr ""
#~ "Este documento é, actualmente, uma molécula isolada. Necessita de criar "
#~ "uma célula unitária."

#~ msgid "Build and display crystallographic super cells"
#~ msgstr "Desenhar e ver super células cristalográficas."

#~ msgid "Molecular Orbitals..."
#~ msgstr "Orbitais Moleculares..."

#~ msgid "Orbitals"
#~ msgstr "Orbitais"

#~ msgid "Orbital"
#~ msgstr "Orbital"

#~ msgid "Status"
#~ msgstr "Estado"

#~ msgctxt "A cube type of nothing - empty cube"
#~ msgid "Nothing"
#~ msgstr "Nada"

#~ msgctxt "Electrostatic potential surface type"
#~ msgid "Electrostatic Potential"
#~ msgstr "Potencial Electrostático"

#~ msgctxt "Electron density surface type"
#~ msgid "Electron Density"
#~ msgstr "Densidade Electrónica"

#~ msgctxt "Undefined cube type"
#~ msgid "Error - undefined type"
#~ msgstr "Erro - tipo indefinido"

#~ msgid "Calculating VdW Cube"
#~ msgstr "A calcular Cubo VdW"

#~ msgctxt "Molecular Orbital"
#~ msgid "Calculating MO %L1"
#~ msgstr "Calculando OM %L1"

#~ msgid "VdW"
#~ msgstr "VdW"

#~ msgid "Building..."
#~ msgstr "A construir..."

#~ msgid "GL widget was not correctly initialized in order to make a video"
#~ msgstr ""
#~ "O widget GL não foi iniciado corretamente, impossibilitando que se crie "
#~ "um vídeo."

#~ msgid "Building video "
#~ msgstr "Construindo vídeo "

#~ msgid "Could not run mencoder."
#~ msgstr "Não é possível executar mencoder,"

#~ msgid "Set Aspect Ratio"
#~ msgstr "Setar Razão de Aspecto"

#~ msgid ""
#~ "The current Avogadro scene is %1x%2 pixels large, and therefore has "
#~ "aspect ratio %3.\n"
#~ "You may keep this value, for example if you intend to use POV-Ray\n"
#~ "to produce an image of %4x1000 pixels, or you may enter any other "
#~ "positive value,\n"
#~ "for example 1 if you intend to use POV-Ray to produce a square image, "
#~ "like 1000x1000 pixels."
#~ msgstr ""
#~ "A cena atual do Avogadro tem %1x%2 pixeis de largura e o seu rácio é %3.\n"
#~ "Pode manter este valor, por exemplo se quiser utilizar POV-Ray\n"
#~ "para produzir uma imagem de %4x1000 pixeis ou se introduzir outro valor\n"
#~ "positivo, como por exemplo 1 se quiser utilizar POV-Ray para produzir "
#~ "imagens\n"
#~ "quadradas tais como 1000x1000 pixeis."

#~ msgid "VRML..."
#~ msgstr "VRML..."

#~ msgid "Connect"
#~ msgstr "Conetar"

#~ msgid "Disconnect"
#~ msgstr "Desconetar"

#~ msgid ""
#~ "Invalid OpenGL context.\n"
#~ "Either something is completely broken in your OpenGL setup (can you run "
#~ "any OpenGL application?), or you found a bug."
#~ msgstr ""
#~ "O contexto de OpenGL é inválido.\n"
#~ "Ou algo está completamente errado na sua configuração do OpenGL (consegue "
#~ "correr alguma aplicação de OpenGL?), ou então descobriu um erro."

#~ msgid "Debug Information"
#~ msgstr "Informação de Depuração"

#~ msgid "FPS: %L1"
#~ msgstr "FPS: %L1"

#~ msgid "Atoms: %L1"
#~ msgstr "Átomos: %L1"

#~ msgid "File type '%1' is not supported for reading."
#~ msgstr "O ficheiro do tipo '%1' não é suportado para leitura."

#~ msgid "File type for file '%1' is not supported for reading."
#~ msgstr "O tipo de ficheiro '%1'  não é suportado para leitura."

#~ msgid "Reading molecule with index %1 from file '%2' failed."
#~ msgstr ""
#~ "A leitura da molécula com índice %1 a partir do ficheiro '%2' falhou."

#~ msgid "File type '%1' is not supported for writing."
#~ msgstr "O tipo de ficheiro '%1'  não é suportado para escrita."

#~ msgid "Could not open file '%1' for writing."
#~ msgstr "Não é possível abrir o ficheiro '%1' para escrever."

#~ msgid "Could not open file '%1' for reading."
#~ msgstr "Não é possível abrir o ficheiro '%1' para leitura."

#~ msgid "Replacing molecule with index %1 in file '%2' failed."
#~ msgstr "A substituição da molécula com o índice %1 no ficheiro '%2' falhou."

#~ msgid "File %1 cannot be opened for reading."
#~ msgstr "Não é possível abrir o ficheiro %1 para leitura."

#~ msgid "Saving molecular file failed - could not rename original file."
#~ msgstr ""
#~ "A gravação do ficheiro molecular falhou - não é possível renomear o "
#~ "ficheiro original."

#~ msgid "Saving molecular file failed - could not rename new file."
#~ msgstr ""
#~ "A gravação do ficheiro molecular falhou - não é possível renomear o novo "
#~ "ficheiro."

#~ msgid "Saving molecular file failed - could not remove old file."
#~ msgstr ""
#~ "A gravação do ficheiro molecular falhou - não é possível remover o "
#~ "ficheiro antigo."

#~ msgid "File %1 cannot be opened for writing."
#~ msgstr "O ficheiro %1 não pode ser aberto para escrita."

#~ msgid "Molecule %1"
#~ msgstr "Molécula %1"

#~ msgid "Unknown Python Engine"
#~ msgstr "Motor de Python Desconhecido"

#~ msgid "N/A"
#~ msgstr "N/D"

#~ msgid "PythonEngine: checking "
#~ msgstr "PythonEngine: a verificar "

#~ msgid "  - script has no 'Engine' class defined"
#~ msgstr "  - o programa não tem nenhuma classe 'Engine' definida"

#~ msgid "  - no module"
#~ msgstr "  - sem módulo"

#~ msgid "Unknown Python Extension"
#~ msgstr "Extensão de Python Desconhecida"

#~ msgid "PythonExtension: checking "
#~ msgstr "PythonExtension: a verificar "

#~ msgid "  - script has no 'Extension' class defined"
#~ msgstr "  - o programa não tem nenhuma classe 'Extension' definida"

#~ msgid "Unknown Python Tool"
#~ msgstr "Ferramenta de Python Desconhecida"

#~ msgid "PythonTool: checking "
#~ msgstr "PythonTool: a verificar "

#~ msgid "  - script has no 'Tool' class defined"
#~ msgstr "  - o programa não tem nenhuma classe 'Tool'"

#~ msgid "Tools"
#~ msgstr "Ferramentas"

#~ msgid "Axis:"
#~ msgstr "Eixo:"

#~ msgid "Align:"
#~ msgstr "Alinhamento:"

#~ msgid "Everything"
#~ msgstr "Tudo"

#~ msgid "Align"
#~ msgstr "Alinhar"

#~ msgid "Align molecules to a Cartesian axis"
#~ msgstr "Alinhar moléculas com o eixo Cartesiano"

#~ msgid "Align Settings"
#~ msgstr "Definições de alinhamento"

#~ msgid "AutoOpt: Could not setup force field...."
#~ msgstr "AutoOpt: Não foi possível definir o campo de forças...."

#~ msgid "AutoOpt: E = %1 %2 (dE = %3)"
#~ msgstr "Opç. Auto: E = %1 %2 (dE = %3)"

#~ msgid "Steps per Update:"
#~ msgstr "Passos por Actualização:"

#~ msgid "Algorithm:"
#~ msgstr "Algoritmo:"

#~ msgid "Molecular Dynamics (600K)"
#~ msgstr "Dinâmica Molecular (600K)"

#~ msgid "Molecular Dynamics (900K)"
#~ msgstr "Dinâmica Molecular (900K)"

#~ msgid "Start"
#~ msgstr "Iniciar"

#~ msgid "Fixed atoms are movable"
#~ msgstr "Os átomos fixos são amovíveis"

#~ msgid "Ignored atoms are movable"
#~ msgstr "Os átomos ignorados são amovíveis"

#~ msgid "AutoOpt Molecule"
#~ msgstr "Molécula AutoOpt"

#~ msgid "Automatic optimization of molecular geometry"
#~ msgstr "Optimização automática da geometria molecular"

#~ msgid "AutoOptimization Settings"
#~ msgstr "Definições de Auto-Optimização"

#~ msgid "Auto Rotation Tool"
#~ msgstr "Ferramenta de Rotação Automática"

#~ msgid "x rotation:"
#~ msgstr "Rotação em X:"

#~ msgid "x rotation"
#~ msgstr "rotação em X"

#~ msgid "y rotation:"
#~ msgstr "Rotação em Y:"

#~ msgid "y rotation"
#~ msgstr "rotação em Y"

#~ msgid "z rotation:"
#~ msgstr "Rotação em Z:"

#~ msgid "z rotation"
#~ msgstr "rotação em Z"

#~ msgid "Automatic rotation of molecules"
#~ msgstr "Rotação automática das moléculas"

#~ msgid "AutoRotate Settings"
#~ msgstr "Definições de rotação automática"

#~ msgctxt "%L1 is the length of the bond"
#~ msgid "Bond Length: %L1"
#~ msgstr "Comprimento da ligação: %L1"

#~ msgid " Show Angles"
#~ msgstr " Mostrar os Ângulos"

#~ msgid "Snap-to Threshold: "
#~ msgstr "Limiar de Acoplagem: "

#~ msgid "Bond Centric Manipulate"
#~ msgstr "Manipular Ligação Cêntrica"

#~ msgid "Manipulation of bond lengths, angles, and torsions"
#~ msgstr "Manipulação dos comprimentos de ligação, ângulos e torsões"

#~ msgctxt "%L1 is distance, %2 is Angstrom symbol"
#~ msgid "Distance (2->3): %L1 %2"
#~ msgstr "Distância (2->3): %L1 %2"

#~ msgctxt "%L1 is distance, %2 is Angstrom symbol"
#~ msgid "Distance (3->4): %L1 %2"
#~ msgstr "Distância (3->4): %L1 %2"

#~ msgctxt "*1 is a number. You most likely do not need to translate this"
#~ msgid "*1"
#~ msgstr "*1"

#~ msgctxt "*2 is a number. You most likely do not need to translate this"
#~ msgid "*2"
#~ msgstr "*2"

#~ msgctxt "*3 is a number. You most likely do not need to translate this"
#~ msgid "*3"
#~ msgstr "*3"

#~ msgctxt "*4 is a number. You most likely do not need to translate this"
#~ msgid "*4"
#~ msgstr "*4"

#~ msgid "Distance(s):"
#~ msgstr "Distância(s):"

#~ msgid "Delete Atom"
#~ msgstr "Apagar o Átomo"

#~ msgid "Draw Bond"
#~ msgstr "Desenhar a Ligação"

#~ msgid "Draw and edit atoms and bonds"
#~ msgstr "Desenhar e editar os átomos e as ligações"

#~ msgid "Draw Settings"
#~ msgstr "Definições de Desenho"

#~ msgid "Translate, rotate, and adjust atoms and fragments"
#~ msgstr "Translaccionar, rodar e ajustar os átomos e os fragmentos"

#~ msgid "Manipulate Settings"
#~ msgstr "Definições de Manipulação"

#~ msgid "Translate, rotate, and zoom around the current view"
#~ msgstr "Translaccionar, rodar e ampliar a visualização actual"

#~ msgid "Navigate Settings"
#~ msgstr "Definições de Navegação"

#~ msgid "Selection Mode:"
#~ msgstr "Modo de Selecção:"

#~ msgid "Atom/Bond"
#~ msgstr "Átomo/Ligação"

#~ msgid "Residue"
#~ msgstr "Resíduo"

#~ msgid "Symbol"
#~ msgstr "Símbolo"

#~ msgid "Bond Length"
#~ msgstr "Comprimento da Ligação"

#~ msgid "Dihedral Angle"
#~ msgstr "Ângulo Diédrico"

#~ msgid "Z Matrix Editor..."
#~ msgstr "Editor da Matriz Z..."

#~ msgid "Create/edit a z-matrix"
#~ msgstr "Criar/editar uma matriz-z"

#~ msgid "Z-Matrix Settings"
#~ msgstr "Definições da Matriz-Z"

#~ msgid "Hydrophobicity"
#~ msgstr "Hidrofobia"

#~ msgid "Atom Radius:"
#~ msgstr "Raio Atómico:"

#~ msgid "Bond Radius:"
#~ msgstr "Raio da Ligação:"

#~ msgid "Shape"
#~ msgstr "Forma"

#~ msgid "a"
#~ msgstr "a"

#~ msgid "b"
#~ msgstr "b"

#~ msgid "c"
#~ msgstr "c"

#~ msgid "Loop"
#~ msgstr "Ciclo"

#~ msgid "Dipole:"
#~ msgstr "Dipolo:"

#~ msgid "Dipole Moment"
#~ msgstr "Momento Dipolar"

#~ msgid "Width:"
#~ msgstr "Largura:"

#~ msgid "Cut-off radius:"
#~ msgstr "Raio de corte:"

#~ msgid "Cut-off angle:"
#~ msgstr "Ângulo de corte:"

#~ msgid "Symbol & Atom number"
#~ msgstr "Símbolo e Número Atómico"

#~ msgid "Partial charge"
#~ msgstr "Carga Parcial"

#~ msgid "Residue number"
#~ msgstr "Número do resíduo"

#~ msgid "Unique ID"
#~ msgstr "ID único"

#~ msgid "Bond length"
#~ msgstr "Comprimento da ligação"

#~ msgid "Bond number"
#~ msgstr "Número da ligação"

#~ msgid "Bond order"
#~ msgstr "Ordem da ligação"

#~ msgid "Radius:"
#~ msgstr "Raio:"

#~ msgid "Include Nitrogens"
#~ msgstr "Incluir os Azotos"

#~ msgid "Orbital:"
#~ msgstr "Orbital:"

#~ msgid "Fill"
#~ msgstr "Preencher"

#~ msgid "Points"
#~ msgstr "Pontos"

#~ msgid "Draw Box:"
#~ msgstr "Caixa de Desenho:"

#~ msgid "Selected Colors"
#~ msgstr "Cores Seleccionadas"

#~ msgid "Mapped Colors"
#~ msgstr "Cores Mapeadas"

#~ msgid "Positive"
#~ msgstr "Positivo"

#~ msgid "Negative"
#~ msgstr "Negativo"

#~ msgid "Show Atoms"
#~ msgstr "Mostrar os Átomos"

#~ msgid "Animate Trajectory"
#~ msgstr "Animar Trajectória"

#~ msgid "0/0"
#~ msgstr "0/0"

#~ msgctxt "Continually re-run the animation in a loop"
#~ msgid "Loop"
#~ msgstr "Ciclo"

#~ msgid "Save as .avi..."
#~ msgstr "Guardar como .avi..."

#~ msgid "XYZ"
#~ msgstr "XYZ"

#~ msgid "Number of atoms:"
#~ msgstr "Total de átomos:"

#~ msgid "Number of rotatable bonds:"
#~ msgstr "Total de ligações rotacionais:"

#~ msgid "Number of conformers"
#~ msgstr "Total de conformações"

#~ msgid "Add Constraints"
#~ msgstr "Adicionar Restrições"

#~ msgid "Ignore Atom"
#~ msgstr "Ignorar átomo"

#~ msgid "Fix Atom"
#~ msgstr "Corrigir átomo"

#~ msgid "Fix Atom X"
#~ msgstr "Corrigir Átomo X"

#~ msgid "Torsion angle"
#~ msgstr "Ângulo de torção"

#~ msgid "Add"
#~ msgstr "Adicionar"

#~ msgid "Save"
#~ msgstr "Salvar"

#~ msgid "Load"
#~ msgstr "Carregar"

#~ msgid "File Import..."
#~ msgstr "Importar Ficheiro..."

#~ msgid "Force Field"
#~ msgstr "Campo de Força"

#~ msgid "Algorithm"
#~ msgstr "Algoritmo"

#~ msgid "Aspartic acid"
#~ msgstr "Ácido aspártico"

#~ msgid "Cysteine"
#~ msgstr "Cisteína"

#~ msgid "Cys"
#~ msgstr "Cis"

#~ msgid "Glutamic acid"
#~ msgstr "Ácido Glutâmico"

#~ msgid "Glutamine"
#~ msgstr "Glutamina"

#~ msgid "Glycine"
#~ msgstr "Glicina"

#~ msgid "Histidine"
#~ msgstr "Histidina"

#~ msgid "Isoleucine"
#~ msgstr "Isoleucina"

#~ msgid "Tyrosine"
#~ msgstr "Tirosina"

#~ msgid "Tryptophan"
#~ msgstr "Triptofano"

#~ msgid "Threonine"
#~ msgstr "Treonina"

#~ msgid "Serine"
#~ msgstr "Serina"

#~ msgid "Proline"
#~ msgstr "Prolina"

#~ msgid "Phenylalanine"
#~ msgstr "Fenilalanina"

#~ msgid "Methionine"
#~ msgstr "Metionina"

#~ msgid "Lysine"
#~ msgstr "Lisina"

#~ msgid "Leucine"
#~ msgstr "Leucina"

#~ msgid "Sequence (N to C):"
#~ msgstr "Sequência (N até C):"

#~ msgid "Stereochemistry:"
#~ msgstr "Estereoquímica:"

#~ msgid "NH₂"
#~ msgstr "NH₂"

#~ msgid "NH₃⁺"
#~ msgstr "NH₃⁺"

#~ msgid "CO₂H"
#~ msgstr "CO₂H"

#~ msgid "CO₂⁻"
#~ msgstr "CO₂⁻"

#~ msgid "Chain Number:"
#~ msgstr "Número da Cadeia:"

#~ msgid "The chain number for the new peptide"
#~ msgstr "O número da cadeia para o novo peptídeo"

#~ msgid "Energy (kJ/mol):"
#~ msgstr "Energia (kJ/mol):"

#~ msgid "Dipole Moment (D):"
#~ msgstr "Momento Dipolar (D):"

#~ msgid "DFT"
#~ msgstr "DFT"

#~ msgid "Advanced"
#~ msgstr "Avançadas"

#~ msgid "Control"
#~ msgstr "Controlo"

#~ msgid "Set the background color to be transparent"
#~ msgstr "Seleccionar a cor do fundo para transparente"

#~ msgid "HF"
#~ msgstr "HF"

#~ msgid "STO-2G"
#~ msgstr "STO-2G"

#~ msgid "STO-6G"
#~ msgstr "STO-6G"

#~ msgid "4-31G"
#~ msgstr "4-31G"

#~ msgid "6-31G"
#~ msgstr "6-31G"

#~ msgid "6-311G"
#~ msgstr "6-311G"

#~ msgid "&Advanced Setup"
#~ msgstr "Configurações &Avançadas"

#~ msgid "Hessian"
#~ msgstr "Hessian"

#~ msgid "Stat Point"
#~ msgstr "Ponto Inicial"

#~ msgid "System"
#~ msgstr "Sistema"

#~ msgid "MO Guess"
#~ msgstr "Estimar OM"

#~ msgid "Misc"
#~ msgstr "Diversos"

#~ msgid "#D Heavy Atom Polarization Functions:"
#~ msgstr "#D Funções de Polarisação de Átomos Pesados:"

#~ msgid "Read"
#~ msgstr "Ler"

#~ msgid "SBKJC"
#~ msgstr "SBKJC"

#~ msgid "Hay-Wadt"
#~ msgstr "Hay-Wadt"

#~ msgid "Diffuse S-Shell on Heavy Atoms"
#~ msgstr "Difusão Orbital-S em Átomos Pesados"

#~ msgid "Diffuse L-Shell on Heavy Atoms"
#~ msgstr "Difusão Orbital-L em Átomos Pesados"

#~ msgid "STO-4G"
#~ msgstr "STO-4G"

#~ msgid "STO-5G"
#~ msgstr "STO-5G"

#~ msgid "6-21G"
#~ msgstr "6-21G"

#~ msgid "5-31G"
#~ msgstr "5-31G"

#~ msgid "Double Zeta Valence"
#~ msgstr "Valência Zeta Dupla"

#~ msgid "Dunning/Hay DZ"
#~ msgstr "Dunning/Hay DZ"

#~ msgid "Triple Zeta Valence"
#~ msgstr "Valência Zeta Tripla"

#~ msgid "SBKJA Valence"
#~ msgstr "Valência SBKJA"

#~ msgid "Hay/Wadt Valence"
#~ msgstr "Valência Hay/Wadt"

#~ msgid "MNDO"
#~ msgstr "MNDO"

#~ msgid "ECP Type:"
#~ msgstr "Tipo ECP:"

#~ msgid "Default"
#~ msgstr "Padrão"

#~ msgid "Pople"
#~ msgstr "Pople"

#~ msgid "Pople N311"
#~ msgstr "Pople N311"

#~ msgid "Huzinaga"
#~ msgstr "Huzinaga"

#~ msgid "Hondo7"
#~ msgstr "Hondo7"

#~ msgid "#F Heavy Atom Polarization Functions:"
#~ msgstr "#F Funções de Polarização de Átomos Pesados:"

#~ msgid "#light Atom Polarization Functions:"
#~ msgstr "#leve Funções de Polarização de Átomos:"

#~ msgid "Polar:"
#~ msgstr "Polar:"

#~ msgid "Gradient"
#~ msgstr "Gradiente"

#~ msgid "IRC"
#~ msgstr "IRC"

#~ msgid "Spin Orbit"
#~ msgstr "Orbital de Spin"

#~ msgid "Finite Electric Field"
#~ msgstr "Campo Eléctrico Finito"

#~ msgid "Global Optimization"
#~ msgstr "Optimização Global"

#~ msgid "Raman Intensities"
#~ msgstr "Intensidades Raman"

#~ msgid "Make EFP"
#~ msgstr "Construir EFP"

#~ msgid "UHF"
#~ msgstr "UHF"

#~ msgid "ROHF"
#~ msgstr "ROHF"

#~ msgid "GVB"
#~ msgstr "GVB"

#~ msgid "MCSCF"
#~ msgstr "MCSCF"

#~ msgid "None (CI)"
#~ msgstr "Nenhum (CI)"

#~ msgid "Foster-Boys"
#~ msgstr "Adotados"

#~ msgid "Edmistron-Ruedenberg"
#~ msgstr "Edmistron-Ruedenberg"

#~ msgid "Pipek-Mezey"
#~ msgstr "Pipek-Mezey"

#~ msgid "SCF Type:"
#~ msgstr "Tipo SCF:"

#~ msgid "Localization Method:"
#~ msgstr "Método de Localização:"

#~ msgid "Normal Run"
#~ msgstr "Execução Normal"

#~ msgid "Molecule Charge:"
#~ msgstr "Carga Molecular:"

#~ msgid "Run Type:"
#~ msgstr "Tipo de Execução:"

#~ msgid "Ǻngstrom"
#~ msgstr "Ǻngstrom"

#~ msgid "Coordinate Type:"
#~ msgstr "Tipo de Coordenadas:"

#~ msgid "Use Symmetry During Calculation"
#~ msgstr "Usar Simetria Durante o Cálculo"

#~ msgid "Rotate Alpha and Beta Orbitals"
#~ msgstr "Rodar Orbitais Alfa e Beta"

#~ msgid "Solvate with Water"
#~ msgstr "Solvatar com Água"

#~ msgid "Distributed Across All Nodes"
#~ msgstr "Distribuição sobre Todos os Nós"

#~ msgid "Use Localized Orbitals"
#~ msgstr "Usar Orbitais Localizadas"

#~ msgid "Transformation Method"
#~ msgstr "Método de Transformação"

#~ msgid "Segmented Transformation"
#~ msgstr "Transformação por Segmentos"

#~ msgid "Print Orbs at Each Iteration"
#~ msgstr "Mostrar Orbitais em cada iteracção"

#~ msgid "Initial:"
#~ msgstr "Início:"

#~ msgid "Rational Function Optimization"
#~ msgstr "Optimização da Função Racional"

#~ msgid "Quadratic Approximation"
#~ msgstr "Aproximação Quadrática"

#~ msgid "Quartet"
#~ msgstr "Quarteto"

#~ msgid "Quintet"
#~ msgstr "Quinteto"

#~ msgid "SAPT2"
#~ msgstr "SAPT2"

#~ msgid "B3LYP-D"
#~ msgstr "B3LYP-D"

#~ msgid "B97-D"
#~ msgstr "B97-D"

#~ msgid "M05-2X"
#~ msgstr "M05-2X"

#~ msgid "jun-cc-pVDZ"
#~ msgstr "jun-cc-pVDZ"

#~ msgid "B3LYP5"
#~ msgstr "B3LYP5"

#~ msgid "M06-2X"
#~ msgstr "M06-2X"

#~ msgid "LACVP"
#~ msgstr "LACVP"

#~ msgid "B3LYP1"
#~ msgstr "B3LYP1"

#~ msgid "REVPBE"
#~ msgstr "REVPBE"

#~ msgid "Unrestricted"
#~ msgstr "Sem restrições"

#~ msgid "PBD"
#~ msgstr "PBD"

#~ msgid "no"
#~ msgstr "não"

#~ msgid "yes"
#~ msgstr "sim"

#~ msgid "D2"
#~ msgstr "D2"

#~ msgid "D3"
#~ msgstr "D3"

#~ msgid "Dispersion:"
#~ msgstr "Dispersão:"

#~ msgid "Display Type:"
#~ msgstr "Modo de Exibição:"

#~ msgid ""
#~ "Controls:\n"
#~ "Double left click: Restore default axis limits\n"
#~ "Right click + drag: Move plot\n"
#~ "Middle click + drag: Zoom to region\n"
#~ "Scroll wheel: Zoom to cursor"
#~ msgstr ""
#~ "Controles:\n"
#~ "Duplo clique esquerdo: Restaura limites padrão de eixos\n"
#~ "Clique direito + arrastar: Move gráfico\n"
#~ "Clique do meio + arrastar: Ampliação da região\n"
#~ "Roda do rato: Ampliação para o cursor"

#~ msgid "&Load data..."
#~ msgstr "&Carregar dados..."

#~ msgid "&Close"
#~ msgstr "Fe&char"

#~ msgid "Calculated Spectra:"
#~ msgstr "Espectro Calculado:"

#~ msgid "Set Color..."
#~ msgstr "Definir Cor..."

#~ msgid "Imported Spectra:"
#~ msgstr "Espectro Importado:"

#~ msgid "&Schemes:"
#~ msgstr "&Esquemas:"

#~ msgid "Auto-adjust F&ont Size"
#~ msgstr "Tamanho da F&onte auto-ajustável"

#~ msgid "&Y Axis Units:"
#~ msgstr "Unidades Eixo &Y"

#~ msgid "Nucleus:"
#~ msgstr "Núcleo:"

#~ msgid "ppm"
#~ msgstr "ppm"

#~ msgid "Molecular Vibrations"
#~ msgstr "Vibrações Moleculares"

#~ msgid "higher frequency vibrations will show faster movement"
#~ msgstr ""
#~ "frequências de vibração elevadas irão mostrar movimentos mais rápidos"

#~ msgid "Display force &vectors"
#~ msgstr "Mostrar &vectores-força"

#~ msgid "Surface Type:"
#~ msgstr "Tipo de Superfície:"

#~ msgid "New Display"
#~ msgstr "Nova Apresentação"

#~ msgid "angstrom"
#~ msgstr "angstrom"

#~ msgid "bohr radii"
#~ msgstr "raio de bohr"

#~ msgid "nanometers"
#~ msgstr "nanómetros"

#~ msgid "Find &double bonds"
#~ msgstr "Procurar ligações &duplas"

#~ msgid "Molecular Symmetry"
#~ msgstr "Simetria Molecular"

#~ msgid "Z (Å)"
#~ msgstr "Z (Å)"

#~ msgid "Translate by:"
#~ msgstr "Traduzido por:"

#~ msgid "X-axis"
#~ msgstr "Eixo X"

#~ msgid "Y-axis"
#~ msgstr "Eixo Y"

#~ msgid "Z-axis"
#~ msgstr "Eixo Z"

#~ msgid "Rotate around:"
#~ msgstr "Girar em volta:"

#~ msgid "Origin"
#~ msgstr "Origem"

#~ msgid "Geometry"
#~ msgstr "Geometria"

#~ msgid "Display visual cues"
#~ msgstr "Mostrar pistas visuais"

#~ msgid "Python Settings"
#~ msgstr "Configuração do Python"

#~ msgid "Z Matrix Editor"
#~ msgstr "Editor da Matriz Z"

#~ msgid "Import Selected Atoms"
#~ msgstr "Importar Átomos Seleccionados"<|MERGE_RESOLUTION|>--- conflicted
+++ resolved
@@ -11,13 +11,8 @@
 msgstr ""
 "Project-Id-Version: avogadro\n"
 "Report-Msgid-Bugs-To: avogadro-devel@lists.sourceforge.net\n"
-<<<<<<< HEAD
 "POT-Creation-Date: 2021-08-31 16:08-0400\n"
-"PO-Revision-Date: 2021-05-10 15:31+0000\n"
-=======
-"POT-Creation-Date: 2021-07-02 05:24+0900\n"
 "PO-Revision-Date: 2021-08-30 09:54+0000\n"
->>>>>>> b4f40af9
 "Last-Translator: ssantos <ssantos@web.de>\n"
 "Language-Team: Portuguese <https://hosted.weblate.org/projects/avogadro/"
 "avogadrolibs/pt/>\n"
@@ -446,8 +441,6 @@
 msgid "Configure Job"
 msgstr "Configurar trabalho"
 
-<<<<<<< HEAD
-=======
 #: molequeue/inputgeneratorwidget.cpp:643 qtgui/interfacewidget.cpp:113
 msgid "'userOptions' missing, or not an object."
 msgstr "'userOptions' em falta, ou não um objeto."
@@ -574,7 +567,6 @@
 msgid "[no molecule]"
 msgstr "[sem molécula]"
 
->>>>>>> b4f40af9
 #: molequeue/molequeuedialog.cpp:58
 msgid "Submitting job to MoleQueue..."
 msgstr "Enviar trabalho para MoleQueue..."
@@ -1381,16 +1373,14 @@
 msgid "Unknown error."
 msgstr "Erro desconhecido."
 
-<<<<<<< HEAD
 #: qtgui/rwlayermanager.cpp:34 qtgui/rwlayermanager.cpp:89
 #: qtgui/rwlayermanager.cpp:115
 msgid "Modify Layers"
 msgstr ""
-=======
+
 #: qtgui/rwmolecule.cpp:48
 msgid "Modify Molecule"
 msgstr "Modificar Molécula"
->>>>>>> b4f40af9
 
 #: qtgui/rwlayermanager.cpp:178
 #, fuzzy
@@ -1437,12 +1427,7 @@
 msgid "Adjust Hydrogens"
 msgstr "Ajustar os Hidrogénios"
 
-<<<<<<< HEAD
-#: qtgui/rwmolecule.cpp:140
-#, fuzzy
-=======
 #: qtgui/rwmolecule.cpp:353
->>>>>>> b4f40af9
 msgid "Change Elements"
 msgstr "Trocar Elementos"
 
@@ -1475,21 +1460,11 @@
 msgid "Removed Bond"
 msgstr "Ligação Removida"
 
-<<<<<<< HEAD
-#: qtgui/rwmolecule.cpp:300
-#, fuzzy
-=======
 #: qtgui/rwmolecule.cpp:780
->>>>>>> b4f40af9
 msgid "Clear Bonds"
 msgstr "Apagar Ligações"
 
-<<<<<<< HEAD
-#: qtgui/rwmolecule.cpp:315
-#, fuzzy
-=======
 #: qtgui/rwmolecule.cpp:814
->>>>>>> b4f40af9
 msgid "Set Bond Orders"
 msgstr "Definir Ordens de Ligação"
 
@@ -1505,21 +1480,11 @@
 msgid "Update Bond"
 msgstr "Atualizar Ligação"
 
-<<<<<<< HEAD
-#: qtgui/rwmolecule.cpp:389
-#, fuzzy
-=======
 #: qtgui/rwmolecule.cpp:979
->>>>>>> b4f40af9
 msgid "Add Unit Cell"
 msgstr "Adicionar Célula Unitária"
 
-<<<<<<< HEAD
-#: qtgui/rwmolecule.cpp:402
-#, fuzzy
-=======
 #: qtgui/rwmolecule.cpp:1011
->>>>>>> b4f40af9
 msgid "Remove Unit Cell"
 msgstr "Remover Célula Unitária"
 
@@ -1527,30 +1492,15 @@
 msgid "Edit Unit Cell"
 msgstr "Editar Célula Unitária"
 
-<<<<<<< HEAD
-#: qtgui/rwmolecule.cpp:482
-#, fuzzy
-=======
 #: qtgui/rwmolecule.cpp:1109
->>>>>>> b4f40af9
 msgid "Wrap Atoms to Cell"
 msgstr "Envolver Átomos na Célula"
 
-<<<<<<< HEAD
-#: qtgui/rwmolecule.cpp:505
-#, fuzzy
-=======
 #: qtgui/rwmolecule.cpp:1132
->>>>>>> b4f40af9
 msgid "Scale Cell Volume"
 msgstr "Redimensionar Volume da Célula"
 
-<<<<<<< HEAD
-#: qtgui/rwmolecule.cpp:525
-#, fuzzy
-=======
 #: qtgui/rwmolecule.cpp:1152
->>>>>>> b4f40af9
 msgid "Build Super Cell"
 msgstr "Construir Supercélula"
 
@@ -1572,12 +1522,7 @@
 msgid "Conventionalize Cell"
 msgstr "Convencionalizar Célula"
 
-<<<<<<< HEAD
-#: qtgui/rwmolecule.cpp:646 qtplugins/spacegroup/spacegroup.cpp:258
-#, fuzzy
-=======
 #: qtgui/rwmolecule.cpp:1273 qtplugins/spacegroup/spacegroup.cpp:258
->>>>>>> b4f40af9
 msgid "Symmetrize Cell"
 msgstr "Simetrizar Célula"
 
@@ -1616,16 +1561,6 @@
 msgid "ThreeDMol"
 msgstr ""
 
-<<<<<<< HEAD
-#: qtplugins/apbs/apbs.cpp:43
-msgid "Run APBS..."
-msgstr ""
-
-#: qtplugins/apbs/apbs.cpp:48
-#, fuzzy
-msgid "Open Output File..."
-msgstr "Abrir Ficheiro WFN"
-=======
 #. i18n: file: qtplugins/apbs/apbsdialog.ui:177
 #. i18n: ectx: property (text), widget (QPushButton, runApbsButton)
 #: qtplugins/apbs/apbs.cpp:43:141
@@ -1638,7 +1573,6 @@
 #: qtplugins/quantuminput/quantuminput.cpp:107
 msgid "Open Output File"
 msgstr "Abrir Ficheiro de Saída"
->>>>>>> b4f40af9
 
 #: qtplugins/apbs/apbs.cpp:61 qtplugins/cp2kinput/cp2kinput.cpp:60
 #: qtplugins/gamessinput/gamessinput.cpp:63
@@ -1758,13 +1692,7 @@
 msgid "Input file written to '%1'"
 msgstr "Ficheiro de entrada gravado em %1"
 
-<<<<<<< HEAD
-#: qtplugins/applycolors/applycolors.cpp:29
-#: qtplugins/applycolors/applycolors.cpp:50
-#, fuzzy
-=======
 #: qtplugins/applycolors/applycolors.cpp:23
->>>>>>> b4f40af9
 msgid "By Custom Color..."
 msgstr "Por Cor Personalizada..."
 
@@ -2330,13 +2258,8 @@
 msgstr "Interagir com área de transferência."
 
 #: qtplugins/cp2kinput/cp2kinput.cpp:44
-<<<<<<< HEAD
-msgid "&CP2K..."
-msgstr ""
-=======
 msgid "&CP2K"
 msgstr "&CP2K"
->>>>>>> b4f40af9
 
 #: qtplugins/cp2kinput/cp2kinput.h:45
 msgid "CP2K input"
@@ -2659,12 +2582,7 @@
 msgid "Specified molecule could not be found: %1"
 msgstr "A molécula especificada não pode ser encontrada: %1"
 
-<<<<<<< HEAD
-#: qtplugins/fetchpdb/fetchpdb.h:35
-#, fuzzy
-=======
 #: qtplugins/fetchpdb/fetchpdb.h:48
->>>>>>> b4f40af9
 msgid "Fetch from PDB"
 msgstr "Buscar no PDB"
 
@@ -2847,7 +2765,6 @@
 msgid "Insert molecular fragments for building larger molecules."
 msgstr "Insere fragmentos moleculares para construir moléculas maiores."
 
-<<<<<<< HEAD
 #: qtplugins/label/label.cpp:134
 #, fuzzy
 msgid "Color:"
@@ -2871,11 +2788,10 @@
 #: qtplugins/label/label.cpp:161
 msgid "Index"
 msgstr ""
-=======
+
 #: qtplugins/lammpsinput/lammpsinput.cpp:41
 msgid "&LAMMPS Input"
 msgstr "Entrada &LAMMPS"
->>>>>>> b4f40af9
 
 #: qtplugins/label/label.cpp:162
 #, fuzzy
@@ -2972,11 +2888,6 @@
 "Quer atualizar o texto, perdendo todas as alterações feitas no painel de "
 "previsão da entrada deck Lammps?"
 
-<<<<<<< HEAD
-#: qtplugins/licorice/licorice.h:33
-msgid "Render atoms as licorice / sticks."
-msgstr ""
-=======
 #: qtplugins/licorice/licorice.h:40
 msgid "Licorice"
 msgstr "Bastão"
@@ -2984,7 +2895,6 @@
 #: qtplugins/licorice/licorice.h:44
 msgid "Render atoms as licorice."
 msgstr "Renderizar átomos como palito/bastão."
->>>>>>> b4f40af9
 
 #: qtplugins/lineformatinput/lineformatinput.cpp:43
 msgid "SMILES..."
@@ -3059,10 +2969,6 @@
 msgid "Angle:"
 msgstr "Ângulo:"
 
-<<<<<<< HEAD
-#: qtplugins/measuretool/measuretool.cpp:204
-#, fuzzy
-=======
 #: qtplugins/measuretool/measuretool.cpp:207
 #: qtplugins/measuretool/measuretool.cpp:215
 #: qtplugins/measuretool/measuretool.cpp:216
@@ -3071,12 +2977,9 @@
 msgstr "%L1°"
 
 #: qtplugins/measuretool/measuretool.cpp:214
->>>>>>> b4f40af9
 msgid "Angles:"
 msgstr "Ângulos:"
 
-<<<<<<< HEAD
-=======
 #: qtplugins/measuretool/measuretool.cpp:224
 #: qtplugins/measuretool/measuretool.cpp:225
 #: qtplugins/measuretool/measuretool.cpp:227
@@ -3084,7 +2987,6 @@
 msgid "%L1 Å"
 msgstr "%L1 Å"
 
->>>>>>> b4f40af9
 #: qtplugins/measuretool/measuretool.h:48
 #: qtplugins/measuretool/measuretool.h:49
 #, fuzzy
@@ -3160,14 +3062,11 @@
 msgid "Interact with online databases, query structures etc."
 msgstr "Interagir com bancos de dados online, estruturas de consulta, etc."
 
-<<<<<<< HEAD
-=======
 #: qtplugins/openbabel/obforcefielddialog.cpp:331
 #, qt-format
 msgid "Autodetect (%1)"
 msgstr "Autodetectar (%1)"
 
->>>>>>> b4f40af9
 #: qtplugins/openbabel/openbabel.cpp:41 qtplugins/openbabel/openbabel.cpp:488
 msgid "Optimize Geometry"
 msgstr "Otimizar Geometria"
@@ -3388,13 +3287,8 @@
 msgstr "Interagir com utilitários OpenBabel."
 
 #: qtplugins/openmminput/openmminput.cpp:41
-<<<<<<< HEAD
 msgid "&OpenMM Script..."
-msgstr ""
-=======
-msgid "&OpenMM Script Builder"
 msgstr "Construtor de Script &OpenMM"
->>>>>>> b4f40af9
 
 #: qtplugins/openmminput/openmminput.h:42
 msgid "OpenMM input"
@@ -3500,12 +3394,7 @@
 
 #. i18n: file: qtplugins/surfaces/surfacedialog.ui:276
 #. i18n: ectx: property (text), widget (QLabel, label_5)
-<<<<<<< HEAD
-#: qtplugins/playertool/playertool.cpp:124:1579
-#, fuzzy
-=======
 #: qtplugins/playertool/playertool.cpp:124:1537
->>>>>>> b4f40af9
 msgid "Frame:"
 msgstr "Quadro:"
 
@@ -4054,12 +3943,7 @@
 
 #. i18n: file: qtplugins/symmetry/symmetrywidget.ui:186
 #. i18n: ectx: property (text), widget (QPushButton, selectSubgroupButton)
-<<<<<<< HEAD
-#: qtplugins/select/select.h:40:1618
-#, fuzzy
-=======
 #: qtplugins/select/select.h:39:1576
->>>>>>> b4f40af9
 msgid "Select"
 msgstr "Selecionar"
 
@@ -4279,16 +4163,11 @@
 msgid "Class"
 msgstr "Classe"
 
-<<<<<<< HEAD
-#: qtplugins/symmetry/symmetry.cpp:42
-#, fuzzy
-=======
 #: qtplugins/symmetry/operationstablemodel.cpp:64
 msgid "Element"
 msgstr "Elemento"
 
 #: qtplugins/symmetry/symmetry.cpp:53
->>>>>>> b4f40af9
 msgid "Symmetry..."
 msgstr "Simetria..."
 
@@ -4328,13 +4207,10 @@
 msgid "Simple display of VdW spheres."
 msgstr "Exibição simples de esferas VdW."
 
-<<<<<<< HEAD
-=======
 #: qtplugins/vanderwaalsao/vanderwaalsao.h:41
 msgid "Van der Waals (AO)"
 msgstr "Van der Waals (OA)"
 
->>>>>>> b4f40af9
 #: qtplugins/vanderwaalsao/vanderwaalsao.h:45
 msgid "Simple display of VdW spheres with ambient occlusion."
 msgstr "Exibição simples de esferas VdW com oclusão ambiental."
@@ -4441,17 +4317,12 @@
 
 #. i18n: file: molequeue/inputgeneratorwidget.ui:86
 #. i18n: ectx: property (text), widget (QPushButton, defaultsButton)
-<<<<<<< HEAD
 #. i18n: file: qtplugins/lammpsinput/lammpsinputdialog.ui:918
 #. i18n: ectx: property (text), widget (QPushButton, resetButton)
 #. i18n: file: qtplugins/openmminput/openmminputdialog.ui:982
 #. i18n: ectx: property (text), widget (QPushButton, resetButton)
 msgid "Reset"
 msgstr ""
-=======
-msgid "Reset to Default Values"
-msgstr "Redefinir para Valores Padrão"
->>>>>>> b4f40af9
 
 #. i18n: file: molequeue/inputgeneratorwidget.ui:93
 #. i18n: ectx: property (text), widget (QCheckBox, debugCheckBox)
@@ -4471,13 +4342,8 @@
 
 #. i18n: file: molequeue/inputgeneratorwidget.ui:123
 #. i18n: ectx: property (text), widget (QPushButton, generateButton)
-<<<<<<< HEAD
 msgid "Save Input..."
 msgstr ""
-=======
-msgid "Write files to disk..."
-msgstr "Gravar ficheiros no disco..."
->>>>>>> b4f40af9
 
 #. i18n: file: molequeue/molequeuewidget.ui:30
 #. i18n: ectx: property (text), widget (QLabel, label_4)
@@ -5052,14 +4918,11 @@
 msgid "OT T MINIMIZER"
 msgstr ""
 
-<<<<<<< HEAD
-=======
 #. i18n: file: qtplugins/crystal/importcrystaldialog.ui:14
 #. i18n: ectx: property (windowTitle), widget (QDialog, Avogadro::QtPlugins::ImportCrystalDialog)
 msgid "Import Crystal"
 msgstr "Importar Cristal"
 
->>>>>>> b4f40af9
 #. i18n: file: qtplugins/crystal/importcrystaldialog.ui:20
 #. i18n: ectx: property (text), widget (QLabel, label)
 msgid "File extension for Open Babel conversion (default - Avogadro::POSCAR):"
@@ -6038,8 +5901,6 @@
 msgid "Input Parameters:"
 msgstr "Parâmetros de Entrada:"
 
-<<<<<<< HEAD
-=======
 #. i18n: file: qtplugins/openbabel/obforcefielddialog.ui:20
 #. i18n: ectx: property (windowTitle), widget (QDialog, Avogadro::QtPlugins::OBForceFieldDialog)
 msgid "Geometry Optimization Parameters"
@@ -6060,7 +5921,6 @@
 msgid "Optimization algorithm:"
 msgstr "Algoritmo de otimização:"
 
->>>>>>> b4f40af9
 #. i18n: file: qtplugins/openbabel/obforcefielddialog.ui:59
 #. i18n: ectx: property (text), widget (QLabel, label_4)
 msgid "Line search technique:"
@@ -6076,14 +5936,11 @@
 msgid "Newton's Method"
 msgstr "Método de Newton"
 
-<<<<<<< HEAD
-=======
 #. i18n: file: qtplugins/openbabel/obforcefielddialog.ui:97
 #. i18n: ectx: property (text), widget (QCheckBox, useRecommended)
 msgid "Autodetect"
 msgstr "Autodetectar"
 
->>>>>>> b4f40af9
 #. i18n: file: qtplugins/openbabel/obforcefielddialog.ui:114
 #. i18n: ectx: property (title), widget (QGroupBox, enableCutoffs)
 msgid "Limit Non-Bonded Interactions"
@@ -6111,8 +5968,6 @@
 msgid "Å"
 msgstr "Å"
 
-<<<<<<< HEAD
-=======
 #. i18n: file: qtplugins/openbabel/obforcefielddialog.ui:185
 #. i18n: ectx: property (suffix), widget (QSpinBox, pairFreq)
 #. i18n: file: qtplugins/openbabel/obforcefielddialog.ui:246
@@ -6145,7 +6000,6 @@
 msgid "10^"
 msgstr "10^"
 
->>>>>>> b4f40af9
 #. i18n: file: qtplugins/openmminput/openmminputdialog.ui:20
 #. i18n: ectx: property (windowTitle), widget (QDialog, OpenMMInputDialog)
 msgid "OpenMM Script Builder"
