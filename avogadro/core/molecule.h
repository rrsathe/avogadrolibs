--- conflicted
+++ resolved
@@ -831,7 +831,6 @@
   return false;
 }
 
-<<<<<<< HEAD
 inline Vector3 Molecule::forceVector(Index atomId) const
 {
   return atomId < m_forceVectors.size() ? m_forceVectors[atomId] : Vector3();
@@ -857,8 +856,6 @@
   return false;
 }
 
-=======
->>>>>>> 2c2afd3a
 } // namespace Core
 } // namespace Avogadro
 
