/******************************************************************************

  This source file is part of the Avogadro project.

  Copyright 2016 Kitware, Inc.

  This source code is released under the New BSD License, (the "License").

  Unless required by applicable law or agreed to in writing, software
  distributed under the License is distributed on an "AS IS" BASIS,
  WITHOUT WARRANTIES OR CONDITIONS OF ANY KIND, either express or implied.
  See the License for the specific language governing permissions and
  limitations under the License.

******************************************************************************/

#ifndef AVOGADRO_CORE_AVO_SPGLIB_H
#define AVOGADRO_CORE_AVO_SPGLIB_H

#include "avogadrocore.h"
#include "molecule.h"

namespace Avogadro {
namespace Core {

/**
 * @class AvoSpglib avospglib.h <avogadro/core/avospglib.h>
 * @brief The AvoSpglib class provides an interface between Avogadro and Spglib.
 */

class AVOGADROCORE_EXPORT AvoSpglib
{
public:
  AvoSpglib();
  ~AvoSpglib();

  /**
   * Use spglib to find the Hall number for a crystal. If the unit cell does not
   * exist or if the algorithm fails, 0 will be returned.
   *
<<<<<<< HEAD
   * If the algorithm succeeds, the hall number will be set in the molecule.
   *
=======
   * @param mol The molecule to be handled.
>>>>>>> ce4856db
   * @param cartTol The cartesian tolerance for spglib.
   * @return The Hall number for the crystal.
   */
  static unsigned short getHallNumber(Molecule& mol,
                                      double cartTol = 1e-5);

  /**
   * Use spglib to reduce the crystal to a primitive cell. Unless the molecule
   * is missing its unit cell, it will be edited by spglib. Positions are
   * not idealized.
   *
   * If the algorithm succeeds, the hall number will be set in the molecule.
   *
   * @param mol The molecule to be reduced to its primitive cell.
   * @param cartTol The cartesian tolerance for spglib.
   * @return False if the molecule has no unit cell or if the
                   spglib algorithm failed. True otherwise.
   */
  static bool reduceToPrimitive(Molecule& mol, double cartTol = 1e-5);

  /**
   * Use spglib to refine the crystal to its conventional cell. Unless the
   * molecule is missing its unit cell, it will be edited by spglib. Positions
   * are idealized.
   *
   * If the algorithm succeeds, the hall number will be set in the molecule.
   *
   * @param mol The molecule to be conventionalized.
   * @param cartTol The cartesian tolerance for spglib.
   * @return False if the molecule has no unit cell or if the
   *         spglib algorithm failed. True otherwise.
   */
  static bool conventionalizeCell(Molecule& mol, double cartTol = 1e-5);

  /**
   * Use spglib to symmetrize the crystal. Unless the molecule is missing
   * its unit cell, it will be edited by spglib. It will be reduced
   * to its primitive form, and positions will be idealized.
   *
   * If the algorithm succeeds, the hall number will be set in the molecule.
   *
   * @param mol The molecule to be conventionalized.
   * @param cartTol The cartesian tolerance for spglib.
   * @return False if the molecule has no unit cell or if the
   *         spglib algorithm failed. True otherwise.
   */
  static bool symmetrize(Molecule& mol, double cartTol = 1e-5);

private:
  // Called by reduceToPrimitive(), conventionalizeCell(), and symmetrize()
  // Calls spg_standardize_cell()
  static bool standardizeCell(Molecule& mol, double cartTol, bool toPrimitive,
                              bool idealize);
};

} // end Core namespace
} // end Avogadro namespace

#endif // AVOGADRO_CORE_AVO_SPGLIB_H<|MERGE_RESOLUTION|>--- conflicted
+++ resolved
@@ -38,12 +38,9 @@
    * Use spglib to find the Hall number for a crystal. If the unit cell does not
    * exist or if the algorithm fails, 0 will be returned.
    *
-<<<<<<< HEAD
    * If the algorithm succeeds, the hall number will be set in the molecule.
    *
-=======
    * @param mol The molecule to be handled.
->>>>>>> ce4856db
    * @param cartTol The cartesian tolerance for spglib.
    * @return The Hall number for the crystal.
    */
