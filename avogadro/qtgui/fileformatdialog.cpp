/******************************************************************************

  This source file is part of the Avogadro project.

  Copyright 2013 Kitware, Inc.

  This source code is released under the New BSD License, (the "License").

  Unless required by applicable law or agreed to in writing, software
  distributed under the License is distributed on an "AS IS" BASIS,
  WITHOUT WARRANTIES OR CONDITIONS OF ANY KIND, either express or implied.
  See the License for the specific language governing permissions and
  limitations under the License.

******************************************************************************/

#include "fileformatdialog.h"

#include <avogadro/core/molecule.h>
#include <avogadro/io/fileformatmanager.h>

#include <QtWidgets/QInputDialog>
#include <QtWidgets/QMessageBox>

#include <QtCore/QSettings>

#include <vector>

using Avogadro::Io::FileFormat;
using Avogadro::Io::FileFormatManager;
using std::vector;

namespace Avogadro {
namespace QtGui {

FileFormatDialog::FileFormatDialog(QWidget* parentW)
  : QFileDialog(parentW)
{}

FileFormatDialog::~FileFormatDialog() {}

FileFormatDialog::FormatFilePair FileFormatDialog::fileToRead(
  QWidget* parent, const QString& caption, const QString& dir,
  const QString& filter)
{
  FormatFilePair result(nullptr, QString());
  // Use the default read filter if none specified:
  const QString realFilter = filter.isEmpty() ? readFileFilter() : filter;

  bool done = false;
  do { // jump point for continue statements on retry
    QString fileName =
      QFileDialog::getOpenFileName(parent, caption, dir, realFilter);

    if (fileName.isEmpty()) // user cancel
      return result;

    const Io::FileFormat* format = findFileFormat(
      parent, caption, fileName, FileFormat::File | FileFormat::Read);

    // If none found, give user the option to retry.
    if (!format) {
      QMessageBox::StandardButton reply = QMessageBox::question(
        parent, caption,
        tr("Unable to find a suitable file reader for "
           "the selected file."),
        QMessageBox::Abort | QMessageBox::Retry, QMessageBox::Retry);
      switch (reply) {
        default:
        case QMessageBox::Retry:
          continue;
        case QMessageBox::Abort:
          return result;
      }
    }

    result.first = format;
    result.second = fileName;
    done = true;

  } while (!done);

  return result;
}

FileFormatDialog::FormatFilePair FileFormatDialog::fileToWrite(
  QWidget* parentWidget, const QString& caption, const QString& dir,
  const QString& filter)
{
  FormatFilePair result(nullptr, QString());
  // Use the default read filter if none specified:
  const QString realFilter = filter.isEmpty() ? writeFileFilter() : filter;

  do { // jump point for continue statements on retry
    QString fileName =
      QFileDialog::getSaveFileName(parentWidget, caption, dir, realFilter);

    if (fileName.isEmpty()) // user cancel
      return result;

    const Io::FileFormat* format = findFileFormat(
      parentWidget, caption, fileName, FileFormat::File | FileFormat::Write);

    // If none found, give user the option to retry.
    if (!format) {
      QMessageBox::StandardButton reply = QMessageBox::question(
        parentWidget, caption,
        tr("Unable to find a suitable file writer for "
           "the selected format."),
        QMessageBox::Abort | QMessageBox::Retry, QMessageBox::Retry);
      switch (reply) {
        default:
        case QMessageBox::Retry:
          continue;
        case QMessageBox::Abort:
          return result;
      }
    }

    result.first = format;
    result.second = fileName;

  } while (true);

  return result;
}

const Io::FileFormat* FileFormatDialog::findFileFormat(
  QWidget* parentWidget, const QString& caption, const QString& fileName,
  const FileFormat::Operations formatFlags, const QString& formatPrefix)
{
  if (fileName.isEmpty())
    return nullptr;

  // Extract extension from filename.
  QFileInfo fileInfo(fileName);
  QString extension = fileInfo.suffix();
  if (extension.isEmpty())
    extension = fileInfo.fileName();

  // Lookup matching file formats.
  vector<const FileFormat*> matches(
    FileFormatManager::instance().fileFormatsFromFileExtension(
      extension.toStdString(), formatFlags));

  // Prepare the strings for selectFileFormat:
  QString noun;
  QString verb;
  QString key;

  if ((formatFlags & FileFormat::Read && formatFlags & FileFormat::Write) ||
      ((formatFlags & FileFormat::Read) == 0 &&
       (formatFlags & FileFormat::Write) == 0)) {
    // Both or neither read/write
    noun = tr("handlers", "File handlers");
    verb = tr("handle", "e.g. file handlers that can 'handle' this file.");
    key = QLatin1String("fileToWrite"); // Just use the write settings
  } else if (formatFlags & FileFormat::Read) {
    // Read
    noun = tr("readers", "File readers");
    verb = tr("read", "e.g. file readers that can 'read' this file.");
    key = QLatin1String("fileToRead");
  } else if (formatFlags & FileFormat::Write) {
    // Write
    noun = tr("writers", "File writers");
    verb = tr("write", "e.g. file writers that can 'write' this file.");
    key = QLatin1String("fileToWrite");
  }

  return selectFileFormat(parentWidget, matches, caption,
                          tr("Multiple %1 found that can %2 this format. "
                             "Which should be used?")
                            .arg(noun, verb),
                          QString("FileFormatDialog/%1/%2"
                                  "/lastUsed")
                            .arg(key, extension),
                          formatPrefix);
}

const QString FileFormatDialog::readFileFilter()
{
  static QString readFilter;
  if (readFilter.isEmpty()) {
    vector<const FileFormat*> formats =
      FileFormatManager::instance().fileFormats(FileFormat::Read |
                                                FileFormat::File);

    readFilter = generateFilterString(formats, AllFiles | AllFormats);
  }

  return readFilter;
}

const QString FileFormatDialog::writeFileFilter()
{
  static QString writeFilter;
  if (writeFilter.isEmpty()) {
    vector<const FileFormat*> formats =
      FileFormatManager::instance().fileFormats(FileFormat::Write |
                                                FileFormat::File);

    writeFilter = generateFilterString(formats, AllFiles);
  }

  return writeFilter;
}

QString FileFormatDialog::generateFilterString(
  const std::vector<const Io::FileFormat*>& ffs,
  FileFormatDialog::FilterStringOptions options)
{
  QString filterString;
  // Create a map that groups the file extensions by name:
  QMap<QString, QString> formatMap;
  for (std::vector<const Io::FileFormat*>::const_iterator it = ffs.begin(),
                                                          itEnd = ffs.end();
       it != itEnd; ++it) {
    QString name(QString::fromStdString((*it)->name()));
    std::vector<std::string> exts = (*it)->fileExtensions();
    for (std::vector<std::string>::const_iterator eit = exts.begin(),
                                                  eitEnd = exts.end();
         eit != eitEnd; ++eit) {
      QString ext(QString::fromStdString(*eit));
      if (!formatMap.values(name).contains(ext)) {
        formatMap.insertMulti(name, ext);
      }
    }
  }

  // This is a list of "extensions" returned by OB that are not actually
  // file extensions, but rather the full filename of the file. These
  // will be used as-is in the filter string, while others will be prepended
  // with "*.".
  QStringList nonExtensions;
<<<<<<< HEAD
  nonExtensions << "POSCAR"  // VASP input geometry
                << "CONTCAR" // VASP output geometry
                << "OUTCAR"  // VASP output full-precision
                << "HISTORY" // DL-POLY history file
                << "CONFIG"  // DL-POLY config file
=======
  nonExtensions << QStringLiteral("POSCAR")  // VASP input geometry
                << QStringLiteral("CONTCAR") // VASP output geometry
                << QStringLiteral("HISTORY") // DL-POLY history file
                << QStringLiteral("CONFIG")  // DL-POLY config file
>>>>>>> 48f0ec39
    ;

  // This holds all known extensions:
  QStringList allExtensions;

  foreach (const QString& desc, formatMap.uniqueKeys()) {
    QStringList extensions;
    foreach (QString extension, formatMap.values(desc)) {
      if (!nonExtensions.contains(extension))
        extension.prepend("*.");
      extensions << extension;
    }
    if (options & AllFormats)
      allExtensions << extensions;
    filterString += QStringLiteral("%1 (%2);;")
                      .arg(desc, extensions.join(QStringLiteral(" ")));
  }

  if (options & AllFiles)
    filterString.prepend(tr("All files (*);;"));

  if (options & AllFormats) {
    filterString.prepend(tr("All supported formats (%1);;")
                           .arg(allExtensions.join(QStringLiteral(" "))));
  }

  return filterString;
}

const Io::FileFormat* FileFormatDialog::selectFileFormat(
  QWidget* parentWidget, const std::vector<const Io::FileFormat*>& ffs,
  const QString& caption, const QString& prompt, const QString& settingsKey,
  const QString& formatPrefix)
{
  if (ffs.empty())
    return nullptr;
  else if (ffs.size() == 1)
    return ffs[0];

  // If more than one format found, prompt user to select one.
  QStringList idents;
  for (std::vector<const Io::FileFormat*>::const_iterator it = ffs.begin(),
                                                          itEnd = ffs.end();
       it != itEnd; ++it) {
    idents << QString::fromStdString((*it)->identifier());
  }

  // If there is a format prefix, see if that can reduce the results down.
  QStringList preferred;
  foreach (const QString& id, idents)
    if (id.startsWith(formatPrefix))
      preferred << id;
  if (preferred.size() == 1)
    return ffs[idents.indexOf(preferred.first())];

  // See if they used one before:
  QString lastIdent = settingsKey.isNull()
                        ? QString()
                        : QSettings().value(settingsKey).toString();

  int lastIdentIndex = idents.indexOf(lastIdent);
  if (lastIdentIndex < 0)
    lastIdentIndex = 0;

  bool ok;
  QString item = QInputDialog::getItem(parentWidget, caption, prompt, idents,
                                       lastIdentIndex, false, &ok);
  int index = idents.indexOf(item);

  // user cancel
  if (!ok || index < 0 || index + 1 > static_cast<int>(ffs.size()))
    return nullptr;

  // Store chosen reader for next time
  if (!settingsKey.isNull())
    QSettings().setValue(settingsKey, item);

  return ffs[index];
}

} // namespace QtGui
} // namespace Avogadro<|MERGE_RESOLUTION|>--- conflicted
+++ resolved
@@ -232,18 +232,10 @@
   // will be used as-is in the filter string, while others will be prepended
   // with "*.".
   QStringList nonExtensions;
-<<<<<<< HEAD
-  nonExtensions << "POSCAR"  // VASP input geometry
-                << "CONTCAR" // VASP output geometry
-                << "OUTCAR"  // VASP output full-precision
-                << "HISTORY" // DL-POLY history file
-                << "CONFIG"  // DL-POLY config file
-=======
   nonExtensions << QStringLiteral("POSCAR")  // VASP input geometry
                 << QStringLiteral("CONTCAR") // VASP output geometry
                 << QStringLiteral("HISTORY") // DL-POLY history file
                 << QStringLiteral("CONFIG")  // DL-POLY config file
->>>>>>> 48f0ec39
     ;
 
   // This holds all known extensions:
