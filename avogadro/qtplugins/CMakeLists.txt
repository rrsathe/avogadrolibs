find_package(Eigen3 REQUIRED)
include_directories(SYSTEM ${EIGEN3_INCLUDE_DIR})

find_package(Qt5 COMPONENTS Widgets Network Concurrent REQUIRED)
include_directories(SYSTEM ${Qt5Widgets_INCLUDE_DIRS})
add_definitions(${Qt5Widgets_DEFINITIONS})

# Modify the output directory for the build tree.
set(original_library_output_dir "${CMAKE_LIBRARY_OUTPUT_DIRECTORY}")
set(CMAKE_LIBRARY_OUTPUT_DIRECTORY
  "${original_library_output_dir}/avogadro2/plugins")
set(CMAKE_ARCHIVE_OUTPUT_DIRECTORY
  "${original_library_output_dir}/avogadro2/staticplugins")

# Optionally build all plugins statically.
option(BUILD_STATIC_PLUGINS "Build static plugins by default" ON)

# Allow GPL plugins to be disabled.
option(BUILD_GPL_PLUGINS
  "Build plugins that are licensed under the GNU Public License." OFF)

# Create a plugin for Avogadro.
# name is the name of the plugin, this will be the name of the target created.
# description Free text description of the plugin.
# type The base class of the plugin.
# header is the header(s) for the class to be instantiated for the plugin.
# pluginClass is the class to be instantiated for the plugin.
# sources is the list of source files for the plugin.
# uis is the list of UI files that need to be compiled (optional).
# rcs is the list of qrc files that need to be compiled (optional).
function(avogadro_plugin name description type header pluginClass sources)
  set(uis "")
  set(rcs "")
  if(${ARGC} GREATER 6)
    set(uis ${ARGV6})
  endif()
  if(${ARGC} GREATER 7)
    set(rcs ${ARGV7})
  endif()
  qt5_wrap_ui(ui_srcs ${uis})
  qt5_add_resources(rc_srcs ${rcs})
  include_directories(${CMAKE_CURRENT_BINARY_DIR})
  unset(PluginIncludes)
  foreach(_header ${header})
    set(PluginIncludes
      "${PluginIncludes}#include \"${CMAKE_CURRENT_SOURCE_DIR}/${_header}\"\n")
  endforeach()
  set(PluginName "${name}")
  set(PluginDescription "${description}")
  set(PluginType "${type}")
  set(PluginClass "${pluginClass}")
  configure_file("${AvogadroLibs_SOURCE_DIR}/cmake/avogadroplugin.cpp.in"
    "${CMAKE_CURRENT_BINARY_DIR}/${name}Plugin.cpp")

  # Figure out which type of plugin is being added, and put it in the right list
  if(BUILD_STATIC_PLUGINS)
    set(_plugin_object "STATIC")
    set_property(GLOBAL APPEND PROPERTY AvogadroLibs_STATIC_PLUGINS ${name})
    if(rcs)
      get_filename_component(_name_we ${rcs} NAME_WE)
      set_property(GLOBAL APPEND PROPERTY AvogadroLibs_STATIC_RCS ${_name_we})
    endif()
  else()
    set(_plugin_object "MODULE")
    set_property(GLOBAL APPEND PROPERTY AvogadroLibs_PLUGINS ${name})
  endif()

  add_library(${name}
    ${_plugin_object}
    ${sources}
    ${ui_srcs}
    ${rc_srcs}
    ${name}Plugin.cpp
  )
  target_link_libraries(${name} LINK_PRIVATE AvogadroCore AvogadroQtGui)

  if("${_plugin_object}" STREQUAL "STATIC")
    set_target_properties(${name} PROPERTIES COMPILE_DEFINITIONS
      "QT_STATICPLUGIN")
    if(UNIX) # Need -fPIC for static plugins linked to shared libs on Unix.
      set_target_properties(${name} PROPERTIES COMPILE_FLAGS "-fPIC")
    endif()
  endif()

  set_target_properties(${name} PROPERTIES AUTOMOC TRUE PREFIX "")
  install(TARGETS ${name}
    EXPORT "AvogadroLibsTargets"
    RUNTIME DESTINATION "${INSTALL_RUNTIME_DIR}"
    LIBRARY DESTINATION "${INSTALL_LIBRARY_DIR}/avogadro2/plugins"
    ARCHIVE DESTINATION "${INSTALL_ARCHIVE_DIR}/avogadro2/staticplugins")
endfunction()

# Now to make the plugins.
add_subdirectory(3dmol)
add_subdirectory(bondcentrictool)
add_subdirectory(bonding)
add_subdirectory(commandscripts)
add_subdirectory(coordinateeditor)
add_subdirectory(copypaste)
add_subdirectory(crystal)
add_subdirectory(customelements)
add_subdirectory(editor)
add_subdirectory(fetchpdb)
add_subdirectory(hydrogens)
add_subdirectory(importpqr)
add_subdirectory(lammpsinput)
add_subdirectory(lineformatinput)
add_subdirectory(manipulator)
add_subdirectory(measuretool)
add_subdirectory(molecularproperties)
add_subdirectory(mongochem)
add_subdirectory(navigator)
add_subdirectory(networkdatabases)
add_subdirectory(openbabel)
add_subdirectory(openmminput)
add_subdirectory(playertool)
add_subdirectory(povray)
add_subdirectory(resetview)
add_subdirectory(select)
add_subdirectory(selectiontool)
if(USE_SPGLIB)
  add_subdirectory(spacegroup)
endif()
add_subdirectory(surfaces)
add_subdirectory(spectra)
add_subdirectory(vrml)

# Plugins that require VTK
if(USE_VTK)
  add_subdirectory(plotpdf)
  add_subdirectory(plotrmsd)
  add_subdirectory(plotxrd)
<<<<<<< HEAD
  if(BUILD_YAEHMOP_PLUGIN)
    add_subdirectory(yaehmop)
  endif()
=======
  add_subdirectory(coloropacitymap)
>>>>>>> ce4856db
endif()

if(USE_MOLEQUEUE)
  add_subdirectory(apbs)
  add_subdirectory(cp2kinput)
  add_subdirectory(gamessinput)
  add_subdirectory(quantuminput)
  add_subdirectory(scriptfileformats)
endif()

if(USE_LIBARCHIVE)
  add_subdirectory(plugindownloader)
endif()

if(USE_LIBMSYM)
  add_subdirectory(symmetry)
endif()

# The scene plugins
add_subdirectory(ballandstick)
add_subdirectory(licorice)
add_subdirectory(vanderwaals)
add_subdirectory(wireframe)
add_subdirectory(force)
add_subdirectory(meshes)
add_subdirectory(overlayaxes)
add_subdirectory(vanderwaalsao)
if (USE_PROTOCALL)
  add_subdirectory(clientserver)
endif()

if(BUILD_GPL_PLUGINS)
  # qtaimcurvature.h/cpp contains GPL licensed code:
  add_subdirectory(qtaim)
endif()

set(CMAKE_LIBRARY_OUTPUT_DIRECTORY "${original_library_output_dir}")

# Add all of the static plugins to the initialization file.
get_property(AvogadroLibs_STATIC_PLUGINS GLOBAL
  PROPERTY AvogadroLibs_STATIC_PLUGINS)
get_property(AvogadroLibs_STATIC_RCS GLOBAL
  PROPERTY AvogadroLibs_STATIC_RCS)
file(WRITE "${CMAKE_CURRENT_BINARY_DIR}/avogadrostaticqtplugins.h.in"
  "// Automatically generated file. Do not edit.
#ifndef AVOGADRO_STATIC_QTPLUGINS_H
#define AVOGADRO_STATIC_QTPLUGINS_H

#include <QtCore/QtPlugin>\n\n")

foreach(_plugin ${AvogadroLibs_STATIC_PLUGINS})
  file(APPEND "${CMAKE_CURRENT_BINARY_DIR}/avogadrostaticqtplugins.h.in"
    "Q_IMPORT_PLUGIN(${_plugin}Factory)\n")
endforeach()
file(APPEND "${CMAKE_CURRENT_BINARY_DIR}/avogadrostaticqtplugins.h.in"
  "\nvoid initAvogadroPluginResources() {\n")
foreach(_rcs ${AvogadroLibs_STATIC_RCS})
  file(APPEND "${CMAKE_CURRENT_BINARY_DIR}/avogadrostaticqtplugins.h.in"
    "  Q_INIT_RESOURCE(${_rcs});\n")
endforeach()
file(APPEND "${CMAKE_CURRENT_BINARY_DIR}/avogadrostaticqtplugins.h.in"
  "}\n\n")

file(APPEND "${CMAKE_CURRENT_BINARY_DIR}/avogadrostaticqtplugins.h.in"
  "\n#endif // AVOGADRO_STATIC_QTPLUGINS_H\n")

# Configure the static plugin header, ensuring it only changes if the contents
# are modified - otherwise the original timestamp will be maintained.
configure_file("${CMAKE_CURRENT_BINARY_DIR}/avogadrostaticqtplugins.h.in"
  "${CMAKE_CURRENT_BINARY_DIR}/avogadrostaticqtplugins.h")

# Now to build the plugin library, which can also statically link plugins
# and initialize them for the application. If Avogadro is built statically
# then the static plugin header must be included by the application.
set(HEADERS
  pluginmanager.h
  pluginfactory.h
  "${CMAKE_CURRENT_BINARY_DIR}/avogadrostaticqtplugins.h"
)

set(SOURCES
  pluginmanager.cpp
)

avogadro_add_library(AvogadroQtPlugins ${HEADERS} ${SOURCES})
target_link_libraries(AvogadroQtPlugins LINK_PUBLIC ${Qt5Core_LIBRARIES}
  LINK_PRIVATE ${AvogadroLibs_STATIC_PLUGINS} AvogadroQtGui)<|MERGE_RESOLUTION|>--- conflicted
+++ resolved
@@ -130,13 +130,10 @@
   add_subdirectory(plotpdf)
   add_subdirectory(plotrmsd)
   add_subdirectory(plotxrd)
-<<<<<<< HEAD
   if(BUILD_YAEHMOP_PLUGIN)
     add_subdirectory(yaehmop)
   endif()
-=======
   add_subdirectory(coloropacitymap)
->>>>>>> ce4856db
 endif()
 
 if(USE_MOLEQUEUE)
