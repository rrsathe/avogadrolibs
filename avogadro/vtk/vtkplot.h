/*******************************************************************************

  This source file is part of the Avogadro project.

  Copyright 2018 Kitware, Inc.

  This source code is released under the New BSD License, (the "License").

  Unless required by applicable law or agreed to in writing, software
  distributed under the License is distributed on an "AS IS" BASIS,
  WITHOUT WARRANTIES OR CONDITIONS OF ANY KIND, either express or implied.
  See the License for the specific language governing permissions and
  limitations under the License.

*******************************************************************************/

#ifndef AVOGADRO_VTK_VTKPLOT_H
#define AVOGADRO_VTK_VTKPLOT_H

#include "avogadrovtkexport.h"

#include <vtkNew.h>

#include <array>
#include <memory>
#include <string>
#include <vector>

class QVTKOpenGLWidget;
class vtkChartXY;
class vtkContextView;
class vtkGenericOpenGLRenderWindow;
class vtkTable;

namespace Avogadro {
namespace VTK {

/**
 * @brief Generate a plot using VTK
 */
class AVOGADROVTK_EXPORT VtkPlot
{
public:
<<<<<<< HEAD
  // This function can generate multiple lines on the same chart.
  // data[0] is the x data, and data[i] for i != 0 is the y data for line
  // i - 1. 'lineLabels' and 'lineColors' should be equal to the number of
  // lines (data.size() - 1) and ordered in the same way as they are in 'data'.
  //
  // customTickPositions can be optionally set to specify the values for which
  // there should be tick markers on the x axis.
  // customTickLabels can be set in conjunction with customTickPositions to
  // specify the labels that should be used at the custom tick markers on the
  // x axis.
  static void generatePlot(
    const std::vector<std::vector<double>>& data,
    const std::vector<std::string>& lineLabels,
    const std::vector<std::array<double, 4>>& lineColors, const char* xTitle,
    const char* yTitle, const char* windowName,
    const std::vector<double>& customTickPositions = std::vector<double>(),
    const std::vector<std::string>& customTickLabels =
      std::vector<std::string>());
=======
  explicit VtkPlot();
  ~VtkPlot();

  // data[0] is the x data, and data[i] for i != 0 is the y data for the
  // line i != 0.
  void setData(const std::vector<std::vector<double>>& data);
  void setWindowName(const char* windowName);
  void setXTitle(const char* xTitle);
  void setYTitle(const char* yTitle);

  // 'lineLabels' and 'lineColors' should be equal to the number of lines
  // (data.size() - 1) and ordered in the same way as they are in 'data'.
  void setLineLabels(const std::vector<std::string>& labels)
  {
    m_lineLabels = labels;
  }
  void setLineColors(const std::vector<std::array<double, 4>>& colors)
  {
    m_lineColors = colors;
  }
  void show();

private:
  std::unique_ptr<QVTKOpenGLWidget> m_widget;
  vtkNew<vtkTable> m_table;
  vtkNew<vtkGenericOpenGLRenderWindow> m_renderWindow;
  vtkNew<vtkContextView> m_view;
  vtkNew<vtkChartXY> m_chart;
  std::vector<std::string> m_lineLabels;
  std::vector<std::array<double, 4>> m_lineColors;
>>>>>>> f16858aa
};

} // namespace VTK
} // namespace Avogadro

#endif // AVOGADRO_VTK_VTKPLOT_H<|MERGE_RESOLUTION|>--- conflicted
+++ resolved
@@ -41,26 +41,6 @@
 class AVOGADROVTK_EXPORT VtkPlot
 {
 public:
-<<<<<<< HEAD
-  // This function can generate multiple lines on the same chart.
-  // data[0] is the x data, and data[i] for i != 0 is the y data for line
-  // i - 1. 'lineLabels' and 'lineColors' should be equal to the number of
-  // lines (data.size() - 1) and ordered in the same way as they are in 'data'.
-  //
-  // customTickPositions can be optionally set to specify the values for which
-  // there should be tick markers on the x axis.
-  // customTickLabels can be set in conjunction with customTickPositions to
-  // specify the labels that should be used at the custom tick markers on the
-  // x axis.
-  static void generatePlot(
-    const std::vector<std::vector<double>>& data,
-    const std::vector<std::string>& lineLabels,
-    const std::vector<std::array<double, 4>>& lineColors, const char* xTitle,
-    const char* yTitle, const char* windowName,
-    const std::vector<double>& customTickPositions = std::vector<double>(),
-    const std::vector<std::string>& customTickLabels =
-      std::vector<std::string>());
-=======
   explicit VtkPlot();
   ~VtkPlot();
 
@@ -91,7 +71,6 @@
   vtkNew<vtkChartXY> m_chart;
   std::vector<std::string> m_lineLabels;
   std::vector<std::array<double, 4>> m_lineColors;
->>>>>>> f16858aa
 };
 
 } // namespace VTK
